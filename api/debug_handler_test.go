//  Copyright (c) 2017-2018 Uber Technologies, Inc.
//
// Licensed under the Apache License, Version 2.0 (the "License");
// you may not use this file except in compliance with the License.
// You may obtain a copy of the License at
//
//     http://www.apache.org/licenses/LICENSE-2.0
//
// Unless required by applicable law or agreed to in writing, software
// distributed under the License is distributed on an "AS IS" BASIS,
// WITHOUT WARRANTIES OR CONDITIONS OF ANY KIND, either express or implied.
// See the License for the specific language governing permissions and
// limitations under the License.

package api

import (
	"bytes"
	"encoding/json"
	"fmt"
	"github.com/gorilla/mux"
	"github.com/onsi/ginkgo"
	. "github.com/onsi/gomega"
	"github.com/pkg/errors"
	"github.com/stretchr/testify/mock"
	"github.com/uber/aresdb/cluster/topology"
	"github.com/uber/aresdb/common"
	"github.com/uber/aresdb/diskstore"
	"github.com/uber/aresdb/memstore"
	memCom "github.com/uber/aresdb/memstore/common"
	memComMocks "github.com/uber/aresdb/memstore/common/mocks"
	memMocks "github.com/uber/aresdb/memstore/mocks"
	"github.com/uber/aresdb/metastore"
	metaCom "github.com/uber/aresdb/metastore/common"
	"github.com/uber/aresdb/query"
	"github.com/uber/aresdb/redolog"
	"github.com/uber/aresdb/utils"
	utilsMocks "github.com/uber/aresdb/utils/mocks"
	"io/ioutil"
	"net/http"
	"net/http/httptest"
	"path/filepath"
	"strconv"
	"sync"
	"time"
	"unsafe"
)

// convertToAPIError wraps up an error into APIError
func convertToAPIError(err error) error {
	if _, ok := err.(utils.APIError); ok {
		return err
	}

	return utils.APIError{
		Message: err.Error(),
	}
}

var _ = ginkgo.Describe("DebugHandler", func() {

	testFactory := memstore.GetFactory()

	testTableName := "test"
	testTableShardID := 1
	var batchID int32 = 1
	testTable := metaCom.Table{
		Name:        testTableName,
		IsFactTable: true,
		Columns: []metaCom.Column{
			{
				Name: "c0",
			},
			{
				Name: "c1",
			},
			{
				Name: "c2",
			},
			{
				Name: "c3",
			},
			{
				Name: "c4",
			},
			{
				Name: "c5",
				Type: metaCom.Bool,
			},
			{
				Name: "c6",
				Type: metaCom.SmallEnum,
			},
		},
		Config: metaCom.TableConfig{
			BatchSize:                10,
			BackfillMaxBufferSize:    1 << 32,
			BackfillThresholdInBytes: 1 << 21,
		},
	}
	var testSchema *memCom.TableSchema

	redoLogTableName := "abc"
	redoLogShardID := 0
	var redoLogFile int64 = 1501869573

	var memStore *memMocks.MemStore
	var testServer *httptest.Server
	var debugHandler *DebugHandler
	var scheduler *memMocks.Scheduler

	ginkgo.BeforeEach(func() {
		testBatch, _ := testFactory.ReadArchiveBatch("archiveBatch")
		testArchiveBatch := memstore.ArchiveBatch{
			Batch: memCom.Batch{
				RWMutex: &sync.RWMutex{},
				Columns: testBatch.Columns,
			},
			Size:    5,
			Version: 0,
		}
		mockMetaStore := CreateMockMetaStore()
		mockDiskStore := CreateMockDiskStore()
		testRootPath := "../testing/data/integration/sample-ares-root"
		testDiskStore := diskstore.NewLocalDiskStore(testRootPath)
		testMetaStore, err := metastore.NewDiskMetaStore(filepath.Join(testRootPath, "metastore"))
		Ω(err).Should(BeNil())

		// test table
		testSchema = memCom.NewTableSchema(&testTable)
		for col := range testSchema.Schema.Columns {
			testSchema.SetDefaultValue(col)
		}

		testSchema.EnumDicts["c6"] = memCom.EnumDict{}
		enumDict, ok := testSchema.EnumDicts["c6"]
		Ω(ok).Should(BeTrue())
		enumDict.ReverseDict = append(enumDict.ReverseDict, "enum case1")
		testSchema.EnumDicts["c6"] = enumDict
		memStore = CreateMemStore(testSchema, testTableShardID, mockMetaStore, mockDiskStore)
		testShard, _ := memStore.GetTableShard(testTableName, testTableShardID)
		memstore.NewArchiveStoreVersion(100, testShard)
		testShard.Schema = testSchema
		testShard.ArchiveStore = &memstore.ArchiveStore{
			CurrentVersion: memstore.NewArchiveStoreVersion(100, testShard),
		}

		testShard.ArchiveStore.CurrentVersion.Batches = map[int32]*memstore.ArchiveBatch{
			batchID: &testArchiveBatch,
		}

		testArchiveBatch.Shard = testShard

		key := []byte{1, 0, 0, 0, 0, 0, 0, 0, 1, 0, 0, 0, 0, 0, 0, 0, 1, 0, 0, 0, 1}
		recordID := memCom.RecordID{
			BatchID: 1,
			Index:   1,
		}

		testShard.LiveStore.PrimaryKey.FindOrInsert(key, recordID, 1)

		// Create first batch.
		testShard.LiveStore.AdvanceNextWriteRecord()
		testShard.LiveStore.AdvanceLastReadRecord()
		liveBatch := testShard.LiveStore.GetBatchForWrite(memstore.BaseBatchID)
		liveBatch.Unlock()
		vp := liveBatch.GetOrCreateVectorParty(5, false)
		vp.SetDataValue(0, memCom.DataValue{Valid: true}, memCom.IgnoreCount)

		var val uint8 = 0
		vp = liveBatch.GetOrCreateVectorParty(6, false)
		vp.SetDataValue(0, memCom.DataValue{Valid: true, OtherVal: unsafe.Pointer(&val)}, memCom.IgnoreCount)

		// redolog table.
		redoLogTable, err := testMetaStore.GetTable(redoLogTableName)
		Ω(err).Should(BeNil())
		redoLogTableSchema := &memCom.TableSchema{
			Schema: *redoLogTable,
		}
		redoManagerFactory, _ := redolog.NewRedoLogManagerMaster("", &common.RedoLogConfig{}, mockDiskStore, mockMetaStore)

		options := memstore.NewOptions(new(memComMocks.BootStrapToken), redoManagerFactory)
		redoLogShard := memstore.NewTableShard(redoLogTableSchema, mockMetaStore, testDiskStore, CreateMockHostMemoryManger(), redoLogShardID, options)

		mockShardNotExistErr := convertToAPIError(errors.New("Failed to get shard"))
		memStore.On("GetTableShard", redoLogTableName, redoLogShardID).Return(redoLogShard, nil).
			Run(func(arguments mock.Arguments) {
			redoLogShard.Users.Add(1)
		})
		memStore.On("GetTableShard", redoLogTableName, testTableShardID).Return(nil, mockShardNotExistErr)
		memStore.On("GetTableShard", testTableName, 2).Return(nil, mockShardNotExistErr)
		memStore.On("GetSchema", redoLogTableName).Return(redoLogTableSchema, nil)

		scheduler = new(memMocks.Scheduler)
		memStore.On("GetScheduler").Return(scheduler)
		utils.SetClockImplementation(func() time.Time {
			return time.Unix(100, 0)
		})

		mockMetaStore.On(
			"AddArchiveBatchVersion",
			mock.Anything, mock.Anything, mock.Anything, mock.Anything, mock.Anything).Return(nil)
		mockMetaStore.On(
			"UpdateArchivingCutoff", mock.Anything, mock.Anything,
			mock.Anything).Return(nil)
		mockDiskStore.On(
			"DeleteBatchVersions", mock.Anything, mock.Anything,
			mock.Anything, mock.Anything, mock.Anything).Return(nil)
		mockDiskStore.On(
			"DeleteLogFile", mock.Anything, mock.Anything,
			mock.Anything).Return(nil)

		writer := new(utilsMocks.WriteCloser)
		writer.On("Write", mock.Anything).Return(0, nil)
		writer.On("Close").Return(nil)
		mockDiskStore.On(
			"OpenVectorPartyFileForWrite", mock.Anything,
			mock.Anything, mock.Anything, mock.Anything, mock.Anything).Return(writer, nil)

		queryHandler := NewQueryHandler(
			memStore,
			topology.NewStaticShardOwner([]int{0}),
			common.QueryConfig{
				DeviceMemoryUtilization: 0.9,
				DeviceChoosingTimeout:   5,
			})

		healthCheckHandler := NewHealthCheckHandler()
		debugHandler = NewDebugHandler("", memStore, mockMetaStore, queryHandler, healthCheckHandler, topology.NewStaticShardOwner([]int{0}), nil)
		testRouter := mux.NewRouter()
		debugHandler.Register(testRouter.PathPrefix("/debug").Subrouter())
		testServer = httptest.NewUnstartedServer(testRouter)
		testServer.Start()
	})

	ginkgo.AfterEach(func() {
		utils.ResetClockImplementation()
		testServer.Close()
	})

	ginkgo.It("Health", func() {
		Ω(debugHandler.healthCheckHandler.disable).Should(BeFalse())
		hostPort := testServer.Listener.Addr().String()

		resp, err := http.Get(fmt.Sprintf("http://%s/debug/health", hostPort))
		Ω(err).Should(BeNil())
		bs, err := ioutil.ReadAll(resp.Body)
		Ω(resp.StatusCode).Should(Equal(200))
		Ω(string(bs)).Should(Equal("on"))

		debugHandler.healthCheckHandler.disable = true

		resp, err = http.Get(fmt.Sprintf("http://%s/debug/health", hostPort))
		Ω(err).Should(BeNil())
		bs, err = ioutil.ReadAll(resp.Body)
		Ω(resp.StatusCode).Should(Equal(200))
		Ω(string(bs)).Should(Equal("off"))
	})

	ginkgo.It("HealthSwitch", func() {
		Ω(debugHandler.healthCheckHandler.disable).Should(BeFalse())
		hostPort := testServer.Listener.Addr().String()

		resp, err := http.Post(fmt.Sprintf("http://%s/debug/health/off", hostPort), "", nil)
		Ω(err).Should(BeNil())
		Ω(resp.StatusCode).Should(Equal(200))
		Ω(debugHandler.healthCheckHandler.disable).Should(BeTrue())

		resp, err = http.Post(fmt.Sprintf("http://%s/debug/health/on", hostPort), "", nil)
		Ω(err).Should(BeNil())
		Ω(resp.StatusCode).Should(Equal(200))

		Ω(debugHandler.healthCheckHandler.disable).Should(BeFalse())

		resp, err = http.Post(fmt.Sprintf("http://%s/debug/health/os", hostPort), "", nil)
		Ω(err).Should(BeNil())
		Ω(resp.StatusCode).Should(Equal(400))
		Ω(debugHandler.healthCheckHandler.disable).Should(BeFalse())
	})
	ginkgo.It("ShowBatch", func() {
		hostPort := testServer.Listener.Addr().String()
		resp, err := http.Get(fmt.Sprintf("http://%s/debug/%s/%d/batches/%d?startRow=0&numRows=10", hostPort, testTableName, testTableShardID, batchID))
		Ω(err).Should(BeNil())
		Ω(resp.StatusCode).Should(Equal(200))
		bs, err := ioutil.ReadAll(resp.Body)
		var body ShowBatchResponse
		json.Unmarshal(bs, &body.Body)
		Ω(body.Body.Columns).Should(Equal([]string{"c0", "c1", "c2", "c3", "c4", "c5", "c6"}))
		Ω(body.Body.NumRows).Should(Equal(5))
		Ω(body.Body.Vectors[0].Counts).Should(Equal([]int{1, 2, 3, 4, 5}))
		Ω(body.Body.Vectors[1].Counts).Should(Equal([]int{3, 4, 5}))
		Ω(body.Body.Vectors[2].Counts).Should(Equal([]int{1, 2, 3, 4, 5}))
		Ω(body.Body.Vectors[3].Counts).Should(Equal([]int{5}))
		Ω(body.Body.Vectors[4].Counts).Should(Equal([]int{1, 2, 3, 4, 5}))
		Ω(body.Body.Vectors[5].Counts).Should(Equal([]int{5}))

		// startRow and numRows should be optional
		resp, _ = http.Get(fmt.Sprintf("http://%s/debug/%s/%d/batches/%d", hostPort, testTableName, testTableShardID, batchID))
		bs, _ = ioutil.ReadAll(resp.Body)
		json.Unmarshal(bs, &body.Body)
		Ω(resp.StatusCode).Should(Equal(200))
		Ω(body.Body.Columns).Should(Equal([]string{"c0", "c1", "c2", "c3", "c4", "c5", "c6"}))
		Ω(body.Body.NumRows).Should(Equal(5))
	})

	ginkgo.It("show live batch should work", func() {
		hostPort := testServer.Listener.Addr().String()
		resp, err := http.Get(fmt.Sprintf("http://%s/debug/%s/%d/batches/%d?startRow=0&numRows=5",
			hostPort, testTableName, testTableShardID, memstore.BaseBatchID))
		Ω(err).Should(BeNil())
		Ω(resp.StatusCode).Should(Equal(200))
		bs, err := ioutil.ReadAll(resp.Body)
		var body ShowBatchResponse
		json.Unmarshal(bs, &body.Body)
		Ω(body.Body.Columns).Should(Equal([]string{"c0", "c1", "c2", "c3", "c4", "c5", "c6"}))
		Ω(body.Body.NumRows).Should(Equal(1))
		Ω(body.Body.Vectors[0].Values).Should(Equal([]interface{}{nil}))
		Ω(body.Body.Vectors[1].Values).Should(Equal([]interface{}{nil}))
		Ω(body.Body.Vectors[2].Values).Should(Equal([]interface{}{nil}))
		Ω(body.Body.Vectors[3].Values).Should(Equal([]interface{}{nil}))
		Ω(body.Body.Vectors[4].Values).Should(Equal([]interface{}{nil}))
		Ω(body.Body.Vectors[5].Values).Should(Equal([]interface{}{false}))
		Ω(body.Body.Vectors[6].Values).Should(Equal([]interface{}{"enum case1"}))

		// startRow and numRows should be optional
		resp, _ = http.Get(fmt.Sprintf("http://%s/debug/%s/%d/batches/%d", hostPort, testTableName, testTableShardID, memstore.BaseBatchID))
		bs, _ = ioutil.ReadAll(resp.Body)
		json.Unmarshal(bs, &body.Body)
		Ω(resp.StatusCode).Should(Equal(200))
		Ω(body.Body.Columns).Should(Equal([]string{"c0", "c1", "c2", "c3", "c4", "c5", "c6"}))
		Ω(body.Body.NumRows).Should(Equal(1))
	})

	ginkgo.It("LookupPrimaryKey", func() {
		testSchema.PrimaryKeyBytes = 21
		testSchema.PrimaryKeyColumnTypes = []memCom.DataType{memCom.UUID, memCom.Uint32, memCom.Bool}
		hostPort := testServer.Listener.Addr().String()
		resp, err := http.Get(fmt.Sprintf("http://%s/debug/%s/%d/primary-keys?key=01000000000000000100000000000000,1,true", hostPort, testTableName, testTableShardID))
		Ω(err).Should(BeNil())
		Ω(resp.StatusCode).Should(Equal(http.StatusOK))
		bs, _ := ioutil.ReadAll(resp.Body)
		var r memCom.RecordID
		json.Unmarshal(bs, &r)
		Ω(r).Should(Equal(memCom.RecordID{
			BatchID: 1,
			Index:   1,
		}))
	})

	ginkgo.It("Archiving request should work", func() {
		hostPort := testServer.Listener.Addr().String()
		request := &ArchiveRequest{}
		request.Body.Cutoff = 200
		job := new(memMocks.Job)
		scheduler.On("NewArchivingJob", mock.Anything, mock.Anything, mock.Anything).Return(job)
		scheduler.On("SubmitJob", job).Return(nil, nil)
		job.On("Run", mock.Anything).Return(nil)
		correctURL := fmt.Sprintf("http://%s/debug/%s/%d/archive", hostPort, testTableName, testTableShardID)
		contentType := "application/json"
		resp, err := http.Post(correctURL, contentType, RequestToBody(&request.Body))
		Ω(err).Should(BeNil())
		bs, err := ioutil.ReadAll(resp.Body)
		Ω(err).Should(BeNil())
		Ω(resp.StatusCode).Should(Equal(http.StatusOK))
		Ω(string(bs)).Should(ContainSubstring("Archiving job submitted"))

		// shard does not exist.
		resp, err = http.Post(
			fmt.Sprintf("http://%s/debug/%s/%d/archive", hostPort, testTableName, 2), contentType,
			RequestToBody(&request.Body))
		Ω(err).Should(BeNil())
		bs, err = ioutil.ReadAll(resp.Body)
		Ω(err).Should(BeNil())
		Ω(resp.StatusCode).Should(Equal(http.StatusBadRequest))
		Ω(string(bs)).Should(ContainSubstring("Failed to get shard"))
	})

	ginkgo.It("ListRedoLogs should work", func() {
		hostPort := testServer.Listener.Addr().String()
		resp, err := http.Get(
			fmt.Sprintf("http://%s/debug/%s/%d/redologs", hostPort, redoLogTableName, redoLogShardID))
		Ω(err).Should(BeNil())
		bs, err := ioutil.ReadAll(resp.Body)
		Ω(err).Should(BeNil())
		Ω(resp.StatusCode).Should(Equal(http.StatusOK))

		var redoLogs []string
		Ω(json.Unmarshal(bs, &redoLogs)).Should(BeNil())
		Ω(redoLogs).Should(ConsistOf(strconv.FormatInt(redoLogFile, 10)))

		// Fail to get shard.
		resp, err = http.Get(
			fmt.Sprintf("http://%s/debug/%s/%d/redologs", hostPort, redoLogTableName, testTableShardID))
		Ω(err).Should(BeNil())
		bs, err = ioutil.ReadAll(resp.Body)
		Ω(err).Should(BeNil())
		Ω(resp.StatusCode).Should(Equal(http.StatusBadRequest))
		Ω(string(bs)).Should(ContainSubstring("Failed to get shard"))
	})

	ginkgo.It("ListUpsertBatches should work", func() {
		hostPort := testServer.Listener.Addr().String()
		resp, err := http.Get(
			fmt.Sprintf("http://%s/debug/%s/%d/redologs/%d/upsertbatches", hostPort, redoLogTableName,
				redoLogShardID, redoLogFile))
		Ω(err).Should(BeNil())
		bs, err := ioutil.ReadAll(resp.Body)
		Ω(err).Should(BeNil())
		Ω(resp.StatusCode).Should(Equal(http.StatusOK))

		var respBody ListUpsertBatchesResponse
		Ω(json.Unmarshal(bs, &respBody)).Should(BeNil())
		Ω(respBody).Should(ConsistOf(int64(4)))

		// Fail to get shard.
		resp, err = http.Get(
			fmt.Sprintf("http://%s/debug/%s/%d/redologs/%d/upsertbatches", hostPort, redoLogTableName,
				testTableShardID, redoLogFile))
		Ω(err).Should(BeNil())
		bs, err = ioutil.ReadAll(resp.Body)
		Ω(err).Should(BeNil())
		Ω(resp.StatusCode).Should(Equal(http.StatusBadRequest))
		Ω(string(bs)).Should(ContainSubstring("Failed to get shard"))

		// Redo log file does not exist.
		resp, err = http.Get(
			fmt.Sprintf("http://%s/debug/%s/%d/redologs/%d/upsertbatches", hostPort, redoLogTableName,
				redoLogShardID, 1))
		Ω(err).Should(BeNil())
		bs, err = ioutil.ReadAll(resp.Body)
		Ω(err).Should(BeNil())
		Ω(resp.StatusCode).Should(Equal(http.StatusInternalServerError))
		Ω(string(bs)).Should(ContainSubstring("Failed to open redolog file"))
	})

	ginkgo.It("ReadUpsertBatch should work", func() {
		expectedRows := [][]interface{}{{123, 0}, {234, 1}}
		expectedColumnNames := []string{"c1", "c2"}
		hostPort := testServer.Listener.Addr().String()
		resp, err := http.Get(
			fmt.Sprintf("http://%s/debug/%s/%d/redologs/%d/upsertbatches/%d"+
				"?draw=%d&start=%d&length=%d",
				hostPort, redoLogTableName, redoLogShardID, redoLogFile, 4, 0, 0, 2))
		Ω(err).Should(BeNil())
		bs, err := ioutil.ReadAll(resp.Body)
		Ω(err).Should(BeNil())
		Ω(resp.StatusCode).Should(Equal(http.StatusOK))

		respBody := ReadUpsertBatchResponse{
			Draw:            0,
			Data:            expectedRows,
			ColumnNames:     expectedColumnNames,
			RecordsTotal:    2,
			RecordsFiltered: 2,
		}

		jsonBytes, _ := json.Marshal(respBody)
		Ω(string(bs)).Should(MatchJSON(string(jsonBytes)))

		// shard does not exist
		resp, err = http.Get(
			fmt.Sprintf("http://%s/debug/%s/%d/redologs/%d/upsertbatches/%d"+
				"?draw=%d&start=%d&length=%d",
				hostPort, redoLogTableName, testTableShardID, redoLogFile, 4, 0, 0, 2))
		Ω(err).Should(BeNil())
		bs, err = ioutil.ReadAll(resp.Body)
		Ω(err).Should(BeNil())
		Ω(resp.StatusCode).Should(Equal(http.StatusBadRequest))
		Ω(string(bs)).Should(ContainSubstring("Failed to get shard"))

		// Invalid offset.
		resp, err = http.Get(
			fmt.Sprintf("http://%s/debug/%s/%d/redologs/%d/upsertbatches/%d"+
				"?draw=%d&start=%d&length=%d",
				hostPort, redoLogTableName, redoLogShardID, redoLogFile, 5, 0, 0, 2))
		Ω(err).Should(BeNil())
		bs, err = ioutil.ReadAll(resp.Body)
		Ω(err).Should(BeNil())
		Ω(resp.StatusCode).Should(Equal(http.StatusInternalServerError))

		// Upsert batch row out of bound.
		resp, err = http.Get(
			fmt.Sprintf("http://%s/debug/%s/%d/redologs/%d/upsertbatches/%d"+
				"?draw=%d&start=%d&length=%d",
				hostPort, redoLogTableName, redoLogShardID, redoLogFile, 4, 0, 2, 2))
		Ω(err).Should(BeNil())
		bs, err = ioutil.ReadAll(resp.Body)
		Ω(err).Should(BeNil())
		Ω(resp.StatusCode).Should(Equal(http.StatusInternalServerError))
		Ω(string(bs)).Should(ContainSubstring("Invalid start or length"))
	})

	ginkgo.It("ShowShardMeta request should work", func() {
		hostPort := testServer.Listener.Addr().String()
		resp, err := http.Get(
			fmt.Sprintf("http://%s/debug/%s/%d", hostPort, testTableName, testTableShardID))
		Ω(err).Should(BeNil())
		bs, err := ioutil.ReadAll(resp.Body)
		Ω(err).Should(BeNil())
		Ω(resp.StatusCode).Should(Equal(http.StatusOK))
		Ω(string(bs)).Should(MatchJSON(`
{
  "schema": {
    "schema": {
      "name": "test",
      "columns": [
        {
          "name": "c0",
          "type": "",
          "config": {},
          "hllConfig": {}
        },
        {
          "name": "c1",
          "type": "",
          "config": {},
          "hllConfig": {}
        },
        {
          "name": "c2",
          "type": "",
          "config": {},
          "hllConfig": {}
        },
        {
          "name": "c3",
          "type": "",
          "config": {},
          "hllConfig": {}
        },
        {
          "name": "c4",
          "type": "",
          "config": {},
          "hllConfig": {}
        },
        {
          "name": "c5",
          "type": "Bool",
          "config": {},
          "hllConfig": {}
        },
        {
          "name": "c6",
          "type": "SmallEnum",
          "config": {},
          "hllConfig": {}
        }
      ],
      "primaryKeyColumns": null,
      "isFactTable": true,
      "config": {
        "batchSize": 10,
        "backfillMaxBufferSize": 4294967296,
        "backfillThresholdInBytes": 2097152
      },
      "incarnation": 0,
      "version": 0
    },
    "columnIDs": {
      "c0": 0,
      "c1": 1,
      "c2": 2,
      "c3": 3,
      "c4": 4,
      "c5": 5,
      "c6": 6
    },
    "enumDicts": {
      "c6": {
        "capacity": 0,
        "dict": null,
        "reverseDict": [
          "enum case1"
        ]
      }
    },
    "valueTypeByColumn": [
      0,
      0,
      0,
      0,
      0,
      1,
      524296
    ],
    "primaryKeyBytes": 0,
    "primaryKeyColumnTypes": []
  },
  "BootstrapState": 0,
  "bootstrapDetails": {
	"source": "",
	"startedAt": 0,
    "stage": "waiting",
    "numColumns": 0,
    "batches": {}
  },
  "liveStore": {
    "backfillManager": {
      "numRecords": 0,
      "currentBufferSize": 0,
      "backfillingBufferSize": 0,
      "maxBufferSize": 4294967296,
      "backfillThresholdInBytes": 2097152,
      "lastRedoFile": 0,
      "lastBatchOffset": 0,
      "currentRedoFile": 0,
      "currentBatchOffset": 0,
      "numUpsertBatches": 0
    },
    "batchSize": 10,
    "batches": {
      "-2147483648": {
        "capacity": 10,
        "numColumns": 7
      }
    },
    "lastModifiedTimePerColumn": null,
    "lastReadRecord": {
      "batchID": -2147483648,
      "index": 1
    },
    "nextWriteRecord": {
      "batchID": -2147483648,
      "index": 1
    },
    "primaryKey": {
      "allocatedBytes": 104000,
      "capacity": 8000,
      "eventTimeCutoff": 0,
      "size": 1
    },
    "redoLogManager": {
      "rotationInterval": 0,
       "maxRedoLogSize": 0,
       "currentRedoLogSize": 0,
       "totalRedologSize": 0,
       "maxEventTimePerFile": {},
       "batchCountPerFile": {},
       "sizePerFile": {},
       "currentFileCreationTime": 0
    },
    "snapshotManager": null
  },
  "archiveStore": {
    "currentVersion": {
      "batches": {
        "1": {
          "numColumns": 6,
          "size": 5,
          "version": 0
        }
      },
      "archivingCutoff": 100
    }
  }
}
		`))

		// shard does not exist.
		resp, err = http.Get(
			fmt.Sprintf("http://%s/debug/%s/%d", hostPort, testTableName, 2))
		Ω(err).Should(BeNil())
		bs, err = ioutil.ReadAll(resp.Body)
		Ω(err).Should(BeNil())
		Ω(resp.StatusCode).Should(Equal(http.StatusBadRequest))
	})

	ginkgo.It("LoadVectorParty should work", func() {
		hostPort := testServer.Listener.Addr().String()
		columnName := "c0"

		resp, err := http.Get(fmt.Sprintf("http://%s/debug/%s/%d/batches/%d/vector-parties/%s", hostPort, testTableName, testTableShardID, -1, columnName))
		Ω(err).Should(BeNil())
		Ω(resp.StatusCode).Should(Equal(http.StatusBadRequest))

		resp, err = http.Get(fmt.Sprintf("http://%s/debug/%s/%d/batches/%d/vector-parties/%s", hostPort, testTableName, testTableShardID, batchID, columnName))
		Ω(err).Should(BeNil())
		Ω(resp.StatusCode).Should(Equal(http.StatusOK))

	})

	ginkgo.It("EvictVectorParty should work", func() {
		hostPort := testServer.Listener.Addr().String()
		columnName := "c0"

		request, err := http.NewRequest(http.MethodDelete, fmt.Sprintf("http://%s/debug/%s/%d/batches/%d/vector-parties/%s", hostPort, testTableName, testTableShardID, -1, columnName), nil)
		resp, err := http.DefaultClient.Do(request)
		Ω(err).Should(BeNil())
		Ω(resp.StatusCode).Should(Equal(http.StatusBadRequest))

		request, err = http.NewRequest(http.MethodDelete, fmt.Sprintf("http://%s/debug/%s/%d/batches/%d/vector-parties/%s", hostPort, testTableName, testTableShardID, batchID, columnName), nil)
		resp, err = http.DefaultClient.Do(request)
		Ω(err).Should(BeNil())
		Ω(resp.StatusCode).Should(Equal(http.StatusOK))
	})

	ginkgo.It("ShowJobStatus for archiving job should work", func() {
		expectedStatus := string(`
			{
				"test|1|archiving": {
				  "currentCutoff": 200,
				  "status": "succeeded",
				  "stage": "complete",
				  "runningCutoff": 200,
				  "nextRun": "0001-01-01T00:00:00Z",
				  "lastCutoff": 0,
				  "lastStartTime": "1970-01-01T00:01:40Z",
				  "lastRun": "0001-01-01T00:00:00Z"
				}
			 }
      	`)

		scheduler.On("RLock").Return()
		scheduler.On("RUnlock").Return()
		scheduler.On("GetJobDetails", memCom.ArchivingJobType).Return(map[string]*memstore.ArchiveJobDetail{
			"test|1|archiving": {
				JobDetail: memstore.JobDetail{
					Status:        memstore.JobSucceeded,
					LastStartTime: time.Unix(100, 0).UTC(),
				},
				CurrentCutoff: 200,
				Stage:         memstore.ArchivingComplete,
				RunningCutoff: 200,
				LastCutoff:    0,
			}})
		hostPort := testServer.Listener.Addr().String()
		resp, err := http.Get(fmt.Sprintf("http://%s/debug/jobs/archiving", hostPort))
		Ω(err).Should(BeNil())
		bs, err := ioutil.ReadAll(resp.Body)
		Ω(err).Should(BeNil())
		Ω(resp.StatusCode).Should(Equal(http.StatusOK))

		var respBody map[string]*memstore.ArchiveJobDetail
		Ω(json.Unmarshal(bs, &respBody)).Should(BeNil())
		Ω(bs).Should(MatchJSON(expectedStatus))
	})

	ginkgo.It("ShowJobStatus for backfill job should work", func() {
		expectedStatus := string(`
			{
				"test|1|backfill": {
				  "status": "succeeded",
				  "stage": "complete",
				  "nextRun": "0001-01-01T00:00:00Z",
				  "lastStartTime": "1970-01-01T00:01:40Z",
				  "lastRun": "0001-01-01T00:00:00Z",
				  "redologFile": 0,
                  "batchOffset": 0
				}
			 }
      	`)

		scheduler.On("RLock").Return()
		scheduler.On("RUnlock").Return()
		scheduler.On("GetJobDetails", memCom.BackfillJobType).Return(map[string]*memstore.BackfillJobDetail{
			"test|1|backfill": {
				JobDetail: memstore.JobDetail{
					Status:        memstore.JobSucceeded,
					LastStartTime: time.Unix(100, 0).UTC(),
				},
				Stage: memstore.BackfillComplete,
			}})
		hostPort := testServer.Listener.Addr().String()
		resp, err := http.Get(fmt.Sprintf("http://%s/debug/jobs/backfill", hostPort))
		Ω(err).Should(BeNil())
		bs, err := ioutil.ReadAll(resp.Body)
		Ω(err).Should(BeNil())
		Ω(resp.StatusCode).Should(Equal(http.StatusOK))

		var respBody map[string]*memstore.BackfillJobDetail
		Ω(json.Unmarshal(bs, &respBody)).Should(BeNil())
		Ω(bs).Should(MatchJSON(expectedStatus))
	})

	ginkgo.It("ShowJobStatus for snapshot job should work", func() {
		expectedStatus := string(`
			{
				"test|1|snapshot": {
				  "status": "succeeded",
				  "nextRun": "0001-01-01T00:00:00Z",
				  "lastRun": "0001-01-01T00:00:00Z",
				  "lastStartTime": "1970-01-01T00:01:40Z",
				  "numMutations": 0,
				  "numBatches": 0,
				  "redologFile": 0,
				  "batchOffset": 0,
				  "stage": ""
				}
			 }
      	`)

		scheduler.On("RLock").Return()
		scheduler.On("RUnlock").Return()
		scheduler.On("GetJobDetails", memCom.SnapshotJobType).Return(map[string]*memstore.SnapshotJobDetail{
			"test|1|snapshot": {
				JobDetail: memstore.JobDetail{
					Status:        memstore.JobSucceeded,
					LastStartTime: time.Unix(100, 0).UTC(),
				},
			}})
		hostPort := testServer.Listener.Addr().String()
		resp, err := http.Get(fmt.Sprintf("http://%s/debug/jobs/snapshot", hostPort))
		Ω(err).Should(BeNil())
		bs, err := ioutil.ReadAll(resp.Body)
		Ω(err).Should(BeNil())
		Ω(resp.StatusCode).Should(Equal(http.StatusOK))

		var respBody map[string]*memstore.SnapshotJobDetail
		Ω(json.Unmarshal(bs, &respBody)).Should(BeNil())
		Ω(bs).Should(MatchJSON(expectedStatus))
	})

	ginkgo.It("ShowHostMemory should work", func() {
		memoryUsages := map[string]memstore.TableShardMemoryUsage{
			"table1": {
				PrimaryKeyMemory: 10,
			},
		}

		expectedResponse := string(`
			{
			"table1": {
			  "cols": null,
			  "pk": 10
			}
		  }
      	`)

		memStore.On("GetMemoryUsageDetails").Return(memoryUsages, nil)

		hostPort := testServer.Listener.Addr().String()
		resp, err := http.Get(fmt.Sprintf("http://%s/debug/host-memory", hostPort))
		Ω(err).Should(BeNil())
		bs, err := ioutil.ReadAll(resp.Body)
		Ω(err).Should(BeNil())
		Ω(resp.StatusCode).Should(Equal(http.StatusOK))

		var respBody map[string]memstore.TableShardMemoryUsage
		Ω(json.Unmarshal(bs, &respBody)).Should(BeNil())
		Ω(bs).Should(MatchJSON(expectedResponse))
	})

	ginkgo.It("ReadBackfillQueueUpsertBatch should work", func() {
		builder := memCom.NewUpsertBatchBuilder()
		builder.AddRow()
		err := builder.AddColumn(1, memCom.Uint8)
		Ω(err).Should(BeNil())
		builder.SetValue(0, 0, uint8(135))
		buffer, err := builder.ToByteArray()
		Ω(err).Should(BeNil())
		upsertBatch, err := memCom.NewUpsertBatch(buffer)
		Ω(upsertBatch).ShouldNot(BeNil())
		Ω(err).Should(BeNil())

		testShard, _ := memStore.GetTableShard(testTableName, testTableShardID)
		Ω(testShard.LiveStore.BackfillManager.Append(upsertBatch, 0, 0)).Should(BeFalse())
		expectedRows := [][]interface{}{{135}}
		expectedColumnNames := []string{"c1"}
		hostPort := testServer.Listener.Addr().String()
		resp, err := http.Get(
			fmt.Sprintf("http://%s/debug/%s/%d/backfill-manager/upsertbatches/%d"+
				"?draw=%d&start=%d&length=%d",
				hostPort, testTableName, testTableShardID, 0, 0, 0, 2))
		Ω(err).Should(BeNil())
		bs, err := ioutil.ReadAll(resp.Body)
		Ω(err).Should(BeNil())
		Ω(resp.StatusCode).Should(Equal(http.StatusOK))

		respBody := ReadUpsertBatchResponse{
			Draw:            0,
			Data:            expectedRows,
			ColumnNames:     expectedColumnNames,
			RecordsTotal:    1,
			RecordsFiltered: 1,
		}

		jsonBytes, _ := json.Marshal(respBody)
		Ω(string(bs)).Should(MatchJSON(string(jsonBytes)))

		// shard does not exist
		resp, err = http.Get(
			fmt.Sprintf("http://%s/debug/%s/%d/backfill-manager/upsertbatches/%d"+
				"?draw=%d&start=%d&length=%d",
				hostPort, redoLogTableName, testTableShardID, 0, 0, 0, 2))
		Ω(err).Should(BeNil())
		bs, err = ioutil.ReadAll(resp.Body)
		Ω(err).Should(BeNil())
		Ω(resp.StatusCode).Should(Equal(http.StatusBadRequest))
		Ω(string(bs)).Should(ContainSubstring("Failed to get shard"))
	})

	ginkgo.It("ShowDeviceStatus should work", func() {
		expectedStatus := string(`
			{
			"deviceInfos": [
			  {
				"deviceID": 0,
				"queryCount": 0,
				"totalMemory": 25576865792,
				"totalAvailableMemory": 23019177984,
				"totalFreeMemory": 23019177984
			  }
			],
			"timeout": 5,
			"maxAvailableMemory": 23019177984
		  }
      	`)

		hostPort := testServer.Listener.Addr().String()
		resp, err := http.Get(fmt.Sprintf("http://%s/debug/devices", hostPort))
		Ω(err).Should(BeNil())
		bs, err := ioutil.ReadAll(resp.Body)
		Ω(err).Should(BeNil())
		Ω(resp.StatusCode).Should(Equal(http.StatusOK))

		var respBody query.DeviceManager
		Ω(json.Unmarshal(bs, &respBody)).Should(BeNil())
		Ω(bs).Should(MatchJSON(expectedStatus))
	})

	ginkgo.It("Backfill request should work", func() {
		hostPort := testServer.Listener.Addr().String()
		request := &BackfillRequest{}
		bs, err := json.Marshal(request)
		Ω(err).Should(BeNil())
		job := new(memMocks.Job)
		scheduler.On("NewBackfillJob", mock.Anything, mock.Anything, mock.Anything).Return(job)
		scheduler.On("SubmitJob", job).Return(nil, nil)
		job.On("Run", mock.Anything).Return(nil)
		correctURL := fmt.Sprintf("http://%s/debug/%s/%d/backfill", hostPort, testTableName, testTableShardID)
		contentType := "application/json"
		resp, err := http.Post(correctURL, contentType, bytes.NewReader(bs))
		Ω(err).Should(BeNil())
		bs, err = ioutil.ReadAll(resp.Body)
		Ω(err).Should(BeNil())
		Ω(resp.StatusCode).Should(Equal(http.StatusOK))
		Ω(string(bs)).Should(ContainSubstring("Backfill job submitted"))

		// shard does not exist.
		resp, err = http.Post(
			fmt.Sprintf("http://%s/debug/%s/%d/backfill", hostPort, testTableName, 2), contentType, nil)
		Ω(err).Should(BeNil())
		bs, err = ioutil.ReadAll(resp.Body)
		Ω(err).Should(BeNil())
		Ω(resp.StatusCode).Should(Equal(http.StatusBadRequest))
		Ω(string(bs)).Should(ContainSubstring("Failed to get shard"))
	})

	ginkgo.It("Snapshot request should work", func() {
		hostPort := testServer.Listener.Addr().String()
		request := &SnapshotRequest{}
		bs, err := json.Marshal(request)
		job := new(memMocks.Job)
		scheduler.On("NewSnapshotJob", mock.Anything, mock.Anything, mock.Anything).Return(job)
		scheduler.On("SubmitJob", job).Return(nil, nil)
		job.On("Run", mock.Anything).Return(nil)
		correctURL := fmt.Sprintf("http://%s/debug/%s/%d/snapshot", hostPort, testTableName, testTableShardID)
		contentType := "application/json"
		resp, err := http.Post(correctURL, contentType, bytes.NewReader(bs))
		Ω(err).Should(BeNil())
		bs, err = ioutil.ReadAll(resp.Body)
		Ω(err).Should(BeNil())
		Ω(resp.StatusCode).Should(Equal(http.StatusOK))
		Ω(string(bs)).Should(ContainSubstring("Snapshot job submitted"))

		// shard does not exist.
		resp, err = http.Post(
			fmt.Sprintf("http://%s/debug/%s/%d/snapshot", hostPort, testTableName, 2), contentType, nil)
		Ω(err).Should(BeNil())
		bs, err = ioutil.ReadAll(resp.Body)
		Ω(err).Should(BeNil())
		Ω(resp.StatusCode).Should(Equal(http.StatusBadRequest))
		Ω(string(bs)).Should(ContainSubstring("Failed to get shard"))
	})

	ginkgo.It("Purge request should work", func() {
		hostPort := testServer.Listener.Addr().String()
		request := &PurgeRequest{}
		bs, err := json.Marshal(request)
		job := new(memMocks.Job)
		scheduler.On("NewPurgeJob", mock.Anything, mock.Anything, mock.Anything, mock.Anything).Return(job)
		scheduler.On("SubmitJob", job).Return(nil, nil)
		job.On("Run", mock.Anything).Return(nil)
		correctURL := fmt.Sprintf("http://%s/debug/%s/%d/purge", hostPort, testTableName, testTableShardID)
		contentType := "application/json"
		resp, err := http.Post(correctURL, contentType, RequestToBody(&request.Body))
		Ω(err).Should(BeNil())
		bs, err = ioutil.ReadAll(resp.Body)
		Ω(err).Should(BeNil())
		Ω(resp.StatusCode).Should(Equal(http.StatusOK))
		Ω(string(bs)).Should(ContainSubstring("Purge job submitted"))

		// shard does not exist.
		resp, err = http.Post(
			fmt.Sprintf("http://%s/debug/%s/%d/purge", hostPort, testTableName, 2), contentType, RequestToBody(&request.Body))
		Ω(err).Should(BeNil())
		bs, err = ioutil.ReadAll(resp.Body)
		Ω(err).Should(BeNil())
		Ω(resp.StatusCode).Should(Equal(http.StatusBadRequest))
		Ω(string(bs)).Should(ContainSubstring("Failed to get shard"))

		testSchema.Schema.Config.RecordRetentionInDays = 0
		request.Body.SafePurge = true
		resp, err = http.Post(
			fmt.Sprintf("http://%s/debug/%s/%d/purge", hostPort, testTableName, 1), contentType, RequestToBody(&request.Body))
		Ω(err).Should(BeNil())
		bs, err = ioutil.ReadAll(resp.Body)
		Ω(err).Should(BeNil())
		Ω(resp.StatusCode).Should(Equal(http.StatusBadRequest))
		Ω(string(bs)).Should(ContainSubstring("safe purge attempted on table with infinite retention"))

		testSchema.Schema.Config.RecordRetentionInDays = 10
		request.Body.SafePurge = true
		resp, err = http.Post(
			fmt.Sprintf("http://%s/debug/%s/%d/purge", hostPort, testTableName, 1), contentType, RequestToBody(&request.Body))
		Ω(err).Should(BeNil())
		bs, err = ioutil.ReadAll(resp.Body)
		Ω(err).Should(BeNil())
		Ω(resp.StatusCode).Should(Equal(http.StatusOK))
	})

<<<<<<< HEAD
	ginkgo.It("translateEnums should work", func() {
		vector := memCom.SlicedVector {
			Values: []interface{} {
				"[1,null,3]",
				"[2,4]",
				nil,
			},
			Counts: []int{
				1,
				2,
				3,
			},
		}
		enumCases :=[]string{
			"zero",
			"one",
			"two",
			"three",
			"four",
			"five",
		}
		err := translateEnums(true, &vector, enumCases)
		Ω(err).Should(BeNil())
		Ω(vector.Values[0]).Should(Equal("[\"one\",null,\"three\"]"))
		Ω(vector.Values[1]).Should(Equal("[\"two\",\"four\"]"))
		Ω(vector.Values[2]).Should(BeNil())
=======
	ginkgo.It("BootstrapRetry", func() {
		debugHandler.SetBootstrapRetryChan(make(chan bool, 1))
		retryChan := debugHandler.GetBootstrapRetryChan()
		Ω(retryChan).ShouldNot(BeNil())
		hostPort := testServer.Listener.Addr().String()

		resp, err := http.Post(fmt.Sprintf("http://%s/debug/bootstrap/retry", hostPort), "", nil)
		Ω(err).Should(BeNil())
		Ω(resp.StatusCode).Should(Equal(200))
>>>>>>> e05e3992
	})
})<|MERGE_RESOLUTION|>--- conflicted
+++ resolved
@@ -1020,7 +1020,6 @@
 		Ω(resp.StatusCode).Should(Equal(http.StatusOK))
 	})
 
-<<<<<<< HEAD
 	ginkgo.It("translateEnums should work", func() {
 		vector := memCom.SlicedVector {
 			Values: []interface{} {
@@ -1047,7 +1046,8 @@
 		Ω(vector.Values[0]).Should(Equal("[\"one\",null,\"three\"]"))
 		Ω(vector.Values[1]).Should(Equal("[\"two\",\"four\"]"))
 		Ω(vector.Values[2]).Should(BeNil())
-=======
+	})
+
 	ginkgo.It("BootstrapRetry", func() {
 		debugHandler.SetBootstrapRetryChan(make(chan bool, 1))
 		retryChan := debugHandler.GetBootstrapRetryChan()
@@ -1057,6 +1057,5 @@
 		resp, err := http.Post(fmt.Sprintf("http://%s/debug/bootstrap/retry", hostPort), "", nil)
 		Ω(err).Should(BeNil())
 		Ω(resp.StatusCode).Should(Equal(200))
->>>>>>> e05e3992
 	})
 })