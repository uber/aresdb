//  Copyright (c) 2017-2018 Uber Technologies, Inc.
//
// Licensed under the Apache License, Version 2.0 (the "License");
// you may not use this file except in compliance with the License.
// You may obtain a copy of the License at
//
//     http://www.apache.org/licenses/LICENSE-2.0
//
// Unless required by applicable law or agreed to in writing, software
// distributed under the License is distributed on an "AS IS" BASIS,
// WITHOUT WARRANTIES OR CONDITIONS OF ANY KIND, either express or implied.
// See the License for the specific language governing permissions and
// limitations under the License.

package utils

import (
	"fmt"
	"github.com/uber-go/tally"
	"strconv"
	"sync"
)

// ReporterType is the type of reporter
type ReporterType int

// List of reporter types
const (
	ReporterTypeDataNode ReporterType = iota
	ReporterTypeBroker
)

// MetricName is the type of the metric.
type MetricName int

// List of supported metric names.
const (
	// DataNode metrics
	AllocatedDeviceMemory MetricName = iota
	AppendedRecords
	ArchivingCount
	ArchivingHighWatermark
	ArchivingIgnoredRecords
	ArchivingLowWatermark
	ArchivingRecords
	ArchivingTimingTotal
	BackfillAffectedDays
	BackfillBufferFillRatio
	BackfillBufferNumRecords
	BackfillBufferSize
	BackfillCount
	BackfillDeleteThenInsertRecords
	BackfillInplaceUpdateRecords
	BackfillLockTiming
	BackfillNewRecords
	BackfillNoEffectRecords
	BackfillRecords
	BackfillRecordsColumnRemoved
	BackfillRecordsRatio
	BackfillRecordsTimeDifference
	BackfillTimingTotal
	BatchSize
	BatchSizeReportTime
	CurrentRedologCreationTime
	CurrentRedologSize
	DuplicateRecordRatio
	EstimatedDeviceMemory
	HTTPHandlerCall
	HTTPHandlerLatency
	IngestSkippedRecords
	IngestedErrorBatches
	IngestedRecords
	IngestedRecoveryBatches
	IngestedUpsertBatches
	IngestionLagPerColumn
	JobFailuresCount
	ManagedMemorySize
	MemoryOverflow
	NumberOfEnumCasesPerColumn
	NumberOfRedologs
	PreloadingZoneEvicted
	PrimaryKeyMissing
	PurgeCount
	PurgeTimingTotal
	PurgedBatches
	QueryArchiveBatchProcessed
	QueryArchiveBytesTransferred
	QueryArchiveRecordsProcessed
	QueryDimReadLatency
	QueryFailed
	QueryLatency
	QueryLiveBatchProcessed
	QueryLiveBytesTransferred
	QueryLiveRecordsProcessed
	QueryReceived
	QueryRowsReturned
	QuerySQLParsingLatency
	QuerySucceeded
	QueryWaitForMemoryDuration
	RawVPBytesFetched
	RawVPFetchBytesPerSec
	RawVPFetchFailure
	RawVPFetchSuccess
	RawVPFetchTime
	RecordsFromFuture
	RecordsOutOfRetention
	RecoveryIgnoredRecords
	RecoveryIgnoredRecordsTimeDifference
	RecoveryLatency
	RecoveryUpsertBatchSize
	RedoLogFileCorrupt
	SchemaCreationCount
	SchemaDeletionCount
	SchemaFetchFailure
	SchemaFetchSuccess
	SchemaUpdateCount
	SizeOfRedologs
	SnapshotCount
	SnapshotTimingBuildIndex
	SnapshotTimingLoad
	SnapshotTimingTotal
	TimeColumnMissing
	TimezoneLookupTableCreationTime
	TotalMemorySize
	TotalRawVPFetchTime
	UnmanagedMemorySize
	UpdatedRecords
	UpsertBatchSize

	DataNodeMetricNamesSentinel

	// Broker metrics
<<<<<<< HEAD
	QueryReceivedBroker
	QueryFailedBroker
	QuerySucceededBroker
	QueryLatencyBroker
	SQLParsingLatencyBroker
	DataNodeQueryFailures
	TimeWaitedForDataNode
	TimeSerDeDataNodeResponse

=======
>>>>>>> 8eb02b23
	BrokerMetricNamesSentinel
)

// MetricType is the supported metric type.
type MetricType int

// MetricTypes which are supported.
const (
	Counter MetricType = iota
	Gauge
	Timer
)

// metricDefinition contains the definition for a metric.
type metricDefinition struct {
	// scope name for this definition
	name string
	// additional tags
	tags map[string]string
	// metric type
	metricType MetricType

	// cached tally counter
	counter tally.Counter

	// cached tally gauge
	gauge tally.Gauge

	// cached tally timer
	timer tally.Timer
}

// Scope names .
const (
	// datanode metrics
	scopeNameRecoveryLatency                 = "recovery_latency"
	scopeNameAllocatedDeviceMemory           = "allocated_device_memory"
	scopeNameArchivingRecords                = "archiving_records"
	scopeNameArchivingHighWatermark          = "archiving_high_watermark"
	scopeNameArchivingLowWatermark           = "archiving_low_watermark"
	scopeNameBackfillRecords                 = "backfill_records"
	scopeNameBackfillNewRecords              = "backfill_new_records"
	scopeNameBackfillNoEffectRecords         = "backfill_no_effect_records"
	scopeNameBackfillInplaceUpdateRecords    = "backfill_inplace_records"
	scopeNameBackfillDeleteInsertRecords     = "backfill_delete_insert_records"
	scopeNameBackfillAffectedDays            = "backfill_affected_days"
	scopeNameBackfillRecordsTimeDifference   = "backfill_records_time_diff"
	scopeNameBackfillRecordsRatio            = "backfill_records_ratio_per_batch"
	scopeNameBackfillLockTiming              = "backfill_lock_timing"
	scopeNameBackfillRecordsColumnRemoved    = "backfill_records_column_removed"
	scopeNameDuplicateRecordRatio            = "duplicate_record_ratio"
	scopeNameEstimatedDeviceMemory           = "estimated_device_memory"
	scopeNameHTTPHandlerCall                 = "http.call"
	scopeNameHTTPHandlerLatency              = "http.latency"
	scopeNamePrimaryKeyMissing               = "primary_key_missing"
	scopeNameTimeColumnMissing               = "time_column_missing"
	scopeNameIngestedRecords                 = "ingested_records"
	scopeNameAppendedRecords                 = "appended_records"
	scopeNameUpdatedRecords                  = "updated_records"
	scopeNameIngestSkippedRecords            = "skipped_records"
	scopeNameIngestedUpsertBatches           = "ingested_upsert_batches"
	scopeNameIngestedRecoveryBatches         = "ingested_recovery_batches"
	scopeNameIngestedErrorBatches            = "ingested_error_batches"
	scopeNameUpsertBatchSize                 = "upsert_batch_size"
	scopeNameRecoveryUpsertBatchSize         = "recovery_upsert_batch_size"
	scopeNameLoad                            = "load"
	scopeNameTotal                           = "total"
	scopeNameCount                           = "count"
	scopeNameBuildIndex                      = "build_index"
	scopeNameTotalMemorySize                 = "total_memory_size"
	scopeNameUnmanagedMemorySize             = "unmanaged_memory_size"
	scopeNameManagedMemorySize               = "managed_memory_size"
	scopeNameBackfillBufferSize              = "backfill_buffer_size"
	scopeNameBackfillBufferNumRecords        = "backfill_buffer_num_records"
	scopeNameBackfillBufferFillRatio         = "backfill_buffer_fill_ratio"
	scopeNameIngestionLagPerColumn           = "ingestion_lag"
	scopeNameCurrentRedologCreationTime      = "current_redolog_creation_time"
	scopeNameCurrentRedologSize              = "current_redolog_size"
	scopeNameNumberOfRedologs                = "number_of_redologs"
	scopeNameSizeOfRedologs                  = "size_of_redologs"
	scopeNameNumberOfEnumCasesPerColumn      = "number_of_enum_cases"
	scopeNameQueryFailed                     = "query_failed"
	scopeNameQuerySucceeded                  = "query_succeeded"
	scopeNameQueryLatency                    = "query_latency"
	scopeNameQueryDimReadLatency             = "query_dim_read_latency"
	scopeNameQuerySQLParsingLatency          = "sql_parsing_latency"
	scopeNameQueryWaitForMemoryDuration      = "query_wait_for_memory_duration"
	scopeNameQueryReceived                   = "query_received"
	scopeNameQueryRecordsProcessed           = "records_processed"
	scopeNameQueryBatchProcessed             = "batch_processed"
	scopeNameQueryBytesTransferred           = "bytes_transferred"
	scopeNameQueryRowsReturned               = "rows_returned"
	scopeNameRecordsOutOfRetention           = "records_out_of_retention"
	scopeNameTimezoneLookupTableCreationTime = "timezone_lookup_table_creation_time"
	scopeNameRedoLogFileCorrupt              = "redo_log_file_corrupt"
	scopeNameMemoryOverflow                  = "memory_overflow"
	scopeNameRawVPBytesFetched               = "raw_vp_bytes_fetched"
	scopeNameRawVPFetchBytesPerSec           = "raw_vp_fetch_bytes_per_sec"
	scopeNameRawVPFetchFailure               = "raw_vp_fetch_failure"
	scopeNameRawVPFetchSuccess               = "raw_vp_fetch_success"
	scopeNameRawVPFetchTime                  = "raw_vp_fetch_time"
	scopeNameTotalRawVPFetchTime             = "total_raw_vp_fetch_time"
	scopeNamePreloadingZoneEvicted           = "preloading_zone_evicted"
	scopeNameBatchesPurged                   = "purged_batches"
	scopeNameFutureRecords                   = "records_from_future"
	scopeNameBatchSize                       = "batch_size"
	scopeNameBatchSizeReportTime             = "batch_size_report_time"
	scopeNameSchemaFetchSuccess              = "schema_fetch_success"
	scopeNameSchemaFetchFailure              = "schema_fetch_failure"
	scopeNameSchemaUpdateCount               = "schema_updates"
	scopeNameSchemaDeletionCount             = "schema_deletions"
	scopeNameSchemaCreationCount             = "schema_creations"
	scopeNameJobFailuresCount                = "job_failures_count"

	// broker metrics
	scopeNameQueryReceivedBroker       = "query_received_broker"
	scopeNameQueryFailedBroker         = "query_failed_broker"
	scopeNameQuerySucceededBroker      = "query_succeeded_broker"
	scopeNameQueryLatencyBroker        = "query_latency_broker"
	scopeNameSQLParsingLatencyBroker   = "sql_parsing_latency_broker"
	scopeNameDataNodeQueryFailures     = "datanode_query_failures"
	scopeNameTimeWaitedForDataNode     = "time_waited_for_datanodes"
	scopeNameTimeSerDeDataNodeResponse = "time_serde_response"
)

// Metric tag names
const (
	metricsTagComponent  = "component"
	metricsTagOperation  = "operation"
	metricsTagHandler    = "handler"
	metricsTagStatusCode = "status_code"
	metricsTagOrigin     = "origin"
	metricsTagTable      = "table"
	metricsTagShard      = "shard"
	metricsTagStore      = "store"
)

const (
	metricsStoreLive    = "live"
	metricsStoreArchive = "archive"
)

// Metric component tag values
const (
	metricsComponentMemStore  = "memstore"
	metricsComponentAPI       = "api"
	metricsComponentDiskStore = "diskstore"
	metricsComponentMetaStore = "metastore"
	metricsComponentQuery     = "query"
	metricsComponentStats     = "stats"
)

// Metric operation tag values
const (
	metricsOperationArchiving = "archiving"
	metricsOperationBackfill  = "backfill"
	metricsOperationBootstrap = "bootstrap"
	metricsOperationIngestion = "ingestion"
	metricsOperationPurge     = "purge"
	metricsOperationRecovery  = "recovery"
	metricsOperationSnapshot  = "snapshot"
)

var dataNodeMetricsDefs = map[MetricName]metricDefinition{
	AllocatedDeviceMemory: {
		name:       scopeNameAllocatedDeviceMemory,
		metricType: Gauge,
		tags: map[string]string{
			metricsTagComponent: metricsComponentQuery,
		},
	},
	ArchivingIgnoredRecords: {
		name:       scopeNameBackfillRecords,
		metricType: Counter,
		tags: map[string]string{
			metricsTagOperation: metricsOperationArchiving,
			metricsTagComponent: metricsComponentMemStore,
		},
	},
	ArchivingCount: {
		name:       scopeNameCount,
		metricType: Counter,
		tags: map[string]string{
			metricsTagOperation: metricsOperationArchiving,
			metricsTagComponent: metricsComponentMemStore,
		},
	},
	ArchivingRecords: {
		name:       scopeNameArchivingRecords,
		metricType: Counter,
		tags: map[string]string{
			metricsTagOperation: metricsOperationArchiving,
			metricsTagComponent: metricsComponentMemStore,
		},
	},
	ArchivingHighWatermark: {
		name:       scopeNameArchivingHighWatermark,
		metricType: Gauge,
		tags: map[string]string{
			metricsTagOperation: metricsOperationArchiving,
			metricsTagComponent: metricsComponentMemStore,
		},
	},
	ArchivingLowWatermark: {
		name:       scopeNameArchivingLowWatermark,
		metricType: Gauge,
		tags: map[string]string{
			metricsTagOperation: metricsOperationArchiving,
			metricsTagComponent: metricsComponentMemStore,
		},
	},
	ArchivingTimingTotal: {
		name:       scopeNameTotal,
		metricType: Timer,
		tags: map[string]string{
			metricsTagOperation: metricsOperationArchiving,
			metricsTagComponent: metricsComponentMemStore,
		},
	},
	BackfillTimingTotal: {
		name:       scopeNameTotal,
		metricType: Timer,
		tags: map[string]string{
			metricsTagOperation: metricsOperationBackfill,
			metricsTagComponent: metricsComponentMemStore,
		},
	},
	BackfillLockTiming: {
		name:       scopeNameBackfillLockTiming,
		metricType: Timer,
		tags: map[string]string{
			metricsTagOperation: metricsOperationBackfill,
			metricsTagComponent: metricsComponentMemStore,
		},
	},
	BackfillCount: {
		name:       scopeNameCount,
		metricType: Counter,
		tags: map[string]string{
			metricsTagOperation: metricsOperationBackfill,
			metricsTagComponent: metricsComponentMemStore,
		},
	},
	EstimatedDeviceMemory: {
		name:       scopeNameEstimatedDeviceMemory,
		metricType: Gauge,
		tags: map[string]string{
			metricsTagComponent: metricsComponentQuery,
		},
	},
	HTTPHandlerCall: {
		name:       scopeNameHTTPHandlerCall,
		metricType: Counter,
		tags: map[string]string{
			metricsTagComponent: metricsComponentAPI,
		},
	},
	HTTPHandlerLatency: {
		name:       scopeNameHTTPHandlerLatency,
		metricType: Timer,
		tags: map[string]string{
			metricsTagComponent: metricsComponentAPI,
		},
	},
	IngestedRecords: {
		name:       scopeNameIngestedRecords,
		metricType: Counter,
		tags: map[string]string{
			metricsTagOperation: metricsOperationIngestion,
			metricsTagComponent: metricsComponentMemStore,
		},
	},
	AppendedRecords: {
		name:       scopeNameAppendedRecords,
		metricType: Counter,
		tags: map[string]string{
			metricsTagOperation: metricsOperationIngestion,
			metricsTagComponent: metricsComponentMemStore,
		},
	},
	UpdatedRecords: {
		name:       scopeNameUpdatedRecords,
		metricType: Counter,
		tags: map[string]string{
			metricsTagOperation: metricsOperationIngestion,
			metricsTagComponent: metricsComponentMemStore,
		},
	},
	IngestSkippedRecords: {
		name:       scopeNameIngestSkippedRecords,
		metricType: Counter,
		tags: map[string]string{
			metricsTagOperation: metricsOperationIngestion,
			metricsTagComponent: metricsComponentMemStore,
		},
	},
	IngestedUpsertBatches: {
		name:       scopeNameIngestedUpsertBatches,
		metricType: Counter,
		tags: map[string]string{
			metricsTagOperation: metricsOperationIngestion,
			metricsTagComponent: metricsComponentMemStore,
		},
	},
	IngestedRecoveryBatches: {
		name:       scopeNameIngestedRecoveryBatches,
		metricType: Counter,
		tags: map[string]string{
			metricsTagOperation: metricsOperationIngestion,
			metricsTagComponent: metricsComponentMemStore,
		},
	},
	IngestedErrorBatches: {
		name:       scopeNameIngestedErrorBatches,
		metricType: Counter,
		tags: map[string]string{
			metricsTagOperation: metricsOperationIngestion,
			metricsTagComponent: metricsComponentMemStore,
		},
	},
	UpsertBatchSize: {
		name:       scopeNameUpsertBatchSize,
		metricType: Gauge,
		tags: map[string]string{
			metricsTagOperation: metricsOperationIngestion,
			metricsTagComponent: metricsComponentMemStore,
		},
	},
	RecoveryUpsertBatchSize: {
		name:       scopeNameRecoveryUpsertBatchSize,
		metricType: Gauge,
		tags: map[string]string{
			metricsTagOperation: metricsOperationIngestion,
			metricsTagComponent: metricsComponentMemStore,
		},
	},
	PrimaryKeyMissing: {
		name:       scopeNamePrimaryKeyMissing,
		metricType: Counter,
		tags: map[string]string{
			metricsTagOperation: metricsOperationIngestion,
			metricsTagComponent: metricsComponentMemStore,
		},
	},
	TimeColumnMissing: {
		name:       scopeNameTimeColumnMissing,
		metricType: Counter,
		tags: map[string]string{
			metricsTagOperation: metricsOperationIngestion,
			metricsTagComponent: metricsComponentMemStore,
		},
	},
	DuplicateRecordRatio: {
		name:       scopeNameDuplicateRecordRatio,
		metricType: Gauge,
		tags: map[string]string{
			metricsTagComponent: metricsComponentMemStore,
		},
	},
	BackfillRecords: {
		name:       scopeNameBackfillRecords,
		metricType: Counter,
		tags: map[string]string{
			metricsTagOperation: metricsOperationIngestion,
			metricsTagComponent: metricsComponentMemStore,
		},
	},
	BackfillRecordsTimeDifference: {
		name:       scopeNameBackfillRecordsTimeDifference,
		metricType: Gauge,
		tags: map[string]string{
			metricsTagOperation: metricsOperationIngestion,
			metricsTagComponent: metricsComponentMemStore,
		},
	},
	BackfillRecordsRatio: {
		name:       scopeNameBackfillRecordsRatio,
		metricType: Gauge,
		tags: map[string]string{
			metricsTagOperation: metricsOperationIngestion,
			metricsTagComponent: metricsComponentMemStore,
		},
	},
	BackfillRecordsColumnRemoved: {
		name:       scopeNameBackfillRecordsColumnRemoved,
		metricType: Counter,
		tags: map[string]string{
			metricsTagOperation: metricsOperationIngestion,
			metricsTagComponent: metricsComponentMemStore,
		},
	},
	BackfillAffectedDays: {
		name:       scopeNameBackfillAffectedDays,
		metricType: Gauge,
		tags: map[string]string{
			metricsTagOperation: metricsOperationBackfill,
			metricsTagComponent: metricsComponentMemStore,
		},
	},
	BackfillNewRecords: {
		name:       scopeNameBackfillNewRecords,
		metricType: Counter,
		tags: map[string]string{
			metricsTagOperation: metricsOperationBackfill,
			metricsTagComponent: metricsComponentMemStore,
		},
	},
	BackfillInplaceUpdateRecords: {
		name:       scopeNameBackfillInplaceUpdateRecords,
		metricType: Counter,
		tags: map[string]string{
			metricsTagOperation: metricsOperationBackfill,
			metricsTagComponent: metricsComponentMemStore,
		},
	},
	BackfillDeleteThenInsertRecords: {
		name:       scopeNameBackfillDeleteInsertRecords,
		metricType: Counter,
		tags: map[string]string{
			metricsTagOperation: metricsOperationBackfill,
			metricsTagComponent: metricsComponentMemStore,
		},
	},
	BackfillNoEffectRecords: {
		name:       scopeNameBackfillNoEffectRecords,
		metricType: Counter,
		tags: map[string]string{
			metricsTagOperation: metricsOperationBackfill,
			metricsTagComponent: metricsComponentMemStore,
		},
	},
	RecoveryIgnoredRecords: {
		name:       scopeNameBackfillRecords,
		metricType: Counter,
		tags: map[string]string{
			metricsTagOperation: metricsOperationRecovery,
			metricsTagComponent: metricsComponentMemStore,
		},
	},
	RecoveryIgnoredRecordsTimeDifference: {
		name:       scopeNameBackfillRecordsTimeDifference,
		metricType: Gauge,
		tags: map[string]string{
			metricsTagOperation: metricsOperationRecovery,
			metricsTagComponent: metricsComponentMemStore,
		},
	},
	RecoveryLatency: {
		name:       scopeNameRecoveryLatency,
		metricType: Timer,
		tags: map[string]string{
			metricsTagOperation: metricsOperationRecovery,
			metricsTagComponent: metricsComponentMemStore,
		},
	},
	TotalMemorySize: {
		name:       scopeNameTotalMemorySize,
		metricType: Gauge,
		tags: map[string]string{
			metricsTagComponent: metricsComponentMemStore,
		},
	},
	UnmanagedMemorySize: {
		name:       scopeNameUnmanagedMemorySize,
		metricType: Gauge,
		tags: map[string]string{
			metricsTagComponent: metricsComponentMemStore,
		},
	},
	ManagedMemorySize: {
		name:       scopeNameManagedMemorySize,
		metricType: Gauge,
		tags: map[string]string{
			metricsTagComponent: metricsComponentMemStore,
		},
	},
	BackfillBufferFillRatio: {
		name:       scopeNameBackfillBufferFillRatio,
		metricType: Gauge,
		tags: map[string]string{
			metricsTagComponent: metricsComponentMemStore,
		},
	},
	BackfillBufferSize: {
		name:       scopeNameBackfillBufferSize,
		metricType: Gauge,
		tags: map[string]string{
			metricsTagComponent: metricsComponentMemStore,
		},
	},
	BackfillBufferNumRecords: {
		name:       scopeNameBackfillBufferNumRecords,
		metricType: Gauge,
		tags: map[string]string{
			metricsTagComponent: metricsComponentMemStore,
		},
	},
	IngestionLagPerColumn: {
		name:       scopeNameIngestionLagPerColumn,
		metricType: Gauge,
		tags: map[string]string{
			metricsTagComponent: metricsComponentMemStore,
		},
	},
	CurrentRedologCreationTime: {
		name:       scopeNameCurrentRedologCreationTime,
		metricType: Gauge,
		tags: map[string]string{
			metricsTagComponent: metricsComponentDiskStore,
		},
	},
	CurrentRedologSize: {
		name:       scopeNameCurrentRedologSize,
		metricType: Gauge,
		tags: map[string]string{
			metricsTagComponent: metricsComponentDiskStore,
		},
	},
	NumberOfRedologs: {
		name:       scopeNameNumberOfRedologs,
		metricType: Gauge,
		tags: map[string]string{
			metricsTagComponent: metricsComponentDiskStore,
		},
	},
	SizeOfRedologs: {
		name:       scopeNameSizeOfRedologs,
		metricType: Gauge,
		tags: map[string]string{
			metricsTagComponent: metricsComponentDiskStore,
		},
	},
	NumberOfEnumCasesPerColumn: {
		name:       scopeNameNumberOfEnumCasesPerColumn,
		metricType: Gauge,
		tags: map[string]string{
			metricsTagComponent: metricsComponentMetaStore,
		},
	},
	QueryFailed: {
		name:       scopeNameQueryFailed,
		metricType: Counter,
		tags: map[string]string{
			metricsTagComponent: metricsComponentQuery,
		},
	},
	QuerySucceeded: {
		name:       scopeNameQuerySucceeded,
		metricType: Counter,
		tags: map[string]string{
			metricsTagComponent: metricsComponentQuery,
		},
	},
	QueryLatency: {
		name:       scopeNameQueryLatency,
		metricType: Timer,
		tags: map[string]string{
			metricsTagComponent: metricsComponentQuery,
		},
	},
	QuerySQLParsingLatency: {
		name:       scopeNameQuerySQLParsingLatency,
		metricType: Timer,
		tags: map[string]string{
			metricsTagComponent: metricsComponentQuery,
		},
	},
	QueryDimReadLatency: {
		name:       scopeNameQueryDimReadLatency,
		metricType: Timer,
		tags: map[string]string{
			metricsTagComponent: metricsComponentQuery,
		},
	},
	QueryWaitForMemoryDuration: {
		name:       scopeNameQueryWaitForMemoryDuration,
		metricType: Timer,
		tags: map[string]string{
			metricsTagComponent: metricsComponentQuery,
		},
	},
	QueryReceived: {
		name:       scopeNameQueryReceived,
		metricType: Counter,
		tags: map[string]string{
			metricsTagComponent: metricsComponentQuery,
		},
	},
	QueryLiveRecordsProcessed: {
		name:       scopeNameQueryRecordsProcessed,
		metricType: Counter,
		tags: map[string]string{
			metricsTagComponent: metricsComponentQuery,
			metricsTagStore:     metricsStoreLive,
		},
	},
	QueryArchiveRecordsProcessed: {
		name:       scopeNameQueryRecordsProcessed,
		metricType: Counter,
		tags: map[string]string{
			metricsTagComponent: metricsComponentQuery,
			metricsTagStore:     metricsStoreArchive,
		},
	},
	QueryLiveBatchProcessed: {
		name:       scopeNameQueryBatchProcessed,
		metricType: Counter,
		tags: map[string]string{
			metricsTagComponent: metricsComponentQuery,
			metricsTagStore:     metricsStoreLive,
		},
	},
	QueryArchiveBatchProcessed: {
		name:       scopeNameQueryBatchProcessed,
		metricType: Counter,
		tags: map[string]string{
			metricsTagComponent: metricsComponentQuery,
			metricsTagStore:     metricsStoreArchive,
		},
	},
	QueryLiveBytesTransferred: {
		name:       scopeNameQueryBytesTransferred,
		metricType: Counter,
		tags: map[string]string{
			metricsTagComponent: metricsComponentQuery,
			metricsTagStore:     metricsStoreLive,
		},
	},
	QueryArchiveBytesTransferred: {
		name:       scopeNameQueryBytesTransferred,
		metricType: Counter,
		tags: map[string]string{
			metricsTagComponent: metricsComponentQuery,
			metricsTagStore:     metricsStoreArchive,
		},
	},
	QueryRowsReturned: {
		name:       scopeNameQueryRowsReturned,
		metricType: Counter,
		tags: map[string]string{
			metricsTagComponent: metricsComponentQuery,
		},
	},
	RecordsOutOfRetention: {
		name:       scopeNameRecordsOutOfRetention,
		metricType: Counter,
		tags: map[string]string{
			metricsTagOperation: metricsOperationIngestion,
			metricsTagComponent: metricsComponentMemStore,
		},
	},
	SnapshotTimingTotal: {
		name:       scopeNameTotal,
		metricType: Timer,
		tags: map[string]string{
			metricsTagOperation: metricsOperationSnapshot,
			metricsTagComponent: metricsComponentMemStore,
		},
	},
	SnapshotTimingLoad: {
		name:       scopeNameLoad,
		metricType: Timer,
		tags: map[string]string{
			metricsTagOperation: metricsOperationSnapshot,
			metricsTagComponent: metricsComponentMemStore,
		},
	},
	SnapshotTimingBuildIndex: {
		name:       scopeNameBuildIndex,
		metricType: Timer,
		tags: map[string]string{
			metricsTagOperation: metricsOperationSnapshot,
			metricsTagComponent: metricsComponentMemStore,
		},
	},
	SnapshotCount: {
		name:       scopeNameCount,
		metricType: Counter,
		tags: map[string]string{
			metricsTagOperation: metricsOperationSnapshot,
			metricsTagComponent: metricsComponentMemStore,
		},
	},
	TimezoneLookupTableCreationTime: {
		name:       scopeNameTimezoneLookupTableCreationTime,
		metricType: Timer,
		tags: map[string]string{
			metricsTagComponent: metricsComponentQuery,
		},
	},
	RedoLogFileCorrupt: {
		name:       scopeNameRedoLogFileCorrupt,
		metricType: Counter,
		tags: map[string]string{
			metricsTagComponent: metricsComponentDiskStore,
		},
	},
	MemoryOverflow: {
		name:       scopeNameMemoryOverflow,
		metricType: Counter,
		tags: map[string]string{
			metricsTagComponent: metricsComponentMemStore,
		},
	},
	RawVPFetchTime: {
		name:       scopeNameRawVPFetchTime,
		metricType: Timer,
		tags: map[string]string{
			metricsTagComponent: metricsComponentMemStore,
			metricsTagOperation: metricsOperationBootstrap,
		},
	},
	RawVPBytesFetched: {
		name:       scopeNameRawVPBytesFetched,
		metricType: Counter,
		tags: map[string]string{
			metricsTagComponent: metricsComponentMemStore,
			metricsTagOperation: metricsOperationBootstrap,
		},
	},
	RawVPFetchSuccess: {
		name:       scopeNameRawVPFetchSuccess,
		metricType: Counter,
		tags: map[string]string{
			metricsTagComponent: metricsComponentMemStore,
			metricsTagOperation: metricsOperationBootstrap,
		},
	},
	RawVPFetchFailure: {
		name:       scopeNameRawVPFetchFailure,
		metricType: Counter,
		tags: map[string]string{
			metricsTagComponent: metricsComponentMemStore,
			metricsTagOperation: metricsOperationBootstrap,
		},
	},
	TotalRawVPFetchTime: {
		name:       scopeNameTotalRawVPFetchTime,
		metricType: Timer,
		tags: map[string]string{
			metricsTagComponent: metricsComponentMemStore,
			metricsTagOperation: metricsOperationBootstrap,
		},
	},
	RawVPFetchBytesPerSec: {
		name:       scopeNameRawVPFetchBytesPerSec,
		metricType: Gauge,
		tags: map[string]string{
			metricsTagComponent: metricsComponentMemStore,
			metricsTagOperation: metricsOperationBootstrap,
		},
	},
	PreloadingZoneEvicted: {
		name:       scopeNamePreloadingZoneEvicted,
		metricType: Counter,
		tags: map[string]string{
			metricsTagComponent: metricsComponentMemStore,
		},
	},
	PurgeTimingTotal: {
		name:       scopeNameTotal,
		metricType: Timer,
		tags: map[string]string{
			metricsTagOperation: metricsOperationPurge,
			metricsTagComponent: metricsComponentMemStore,
		},
	},
	PurgedBatches: {
		name:       scopeNameBatchesPurged,
		metricType: Counter,
		tags: map[string]string{
			metricsTagOperation: metricsOperationPurge,
			metricsTagComponent: metricsComponentMemStore,
		},
	},
	RecordsFromFuture: {
		name:       scopeNameFutureRecords,
		metricType: Counter,
		tags: map[string]string{
			metricsTagOperation: metricsOperationIngestion,
			metricsTagComponent: metricsComponentMemStore,
		},
	},
	BatchSize: {
		name:       scopeNameBatchSize,
		metricType: Gauge,
		tags: map[string]string{
			metricsTagComponent: metricsComponentStats,
		},
	},
	BatchSizeReportTime: {
		name:       scopeNameBatchSizeReportTime,
		metricType: Timer,
		tags: map[string]string{
			metricsTagComponent: metricsComponentStats,
		},
	},
	SchemaFetchSuccess: {
		name:       scopeNameSchemaFetchSuccess,
		metricType: Counter,
		tags: map[string]string{
			metricsTagComponent: metricsComponentMetaStore,
		},
	},
	SchemaFetchFailure: {
		name:       scopeNameSchemaFetchFailure,
		metricType: Counter,
		tags: map[string]string{
			metricsTagComponent: metricsComponentMetaStore,
		},
	},
	SchemaUpdateCount: {
		name:       scopeNameSchemaUpdateCount,
		metricType: Counter,
		tags: map[string]string{
			metricsTagComponent: metricsComponentMetaStore,
		},
	},
	SchemaDeletionCount: {
		name:       scopeNameSchemaDeletionCount,
		metricType: Counter,
		tags: map[string]string{
			metricsTagComponent: metricsComponentMetaStore,
		},
	},
	SchemaCreationCount: {
		name:       scopeNameSchemaCreationCount,
		metricType: Counter,
		tags: map[string]string{
			metricsTagComponent: metricsComponentMetaStore,
		},
	},
	PurgeCount: {
		name:       scopeNameCount,
		metricType: Counter,
		tags: map[string]string{
			metricsTagOperation: metricsOperationPurge,
			metricsTagComponent: metricsComponentMemStore,
		},
	},
	JobFailuresCount: {
		name:       scopeNameJobFailuresCount,
		metricType: Counter,
		tags:       map[string]string{},
	},
}

var brokerMetricsDefs = map[MetricName]metricDefinition{
	QueryReceivedBroker: {
		name:       scopeNameQueryReceivedBroker,
		metricType: Counter,
		tags: map[string]string{
			metricsTagComponent: metricsComponentQuery,
		},
	},
	QueryFailedBroker: {
		name:       scopeNameQueryFailedBroker,
		metricType: Counter,
		tags: map[string]string{
			metricsTagComponent: metricsComponentQuery,
		},
	},
	QuerySucceededBroker: {
		name:       scopeNameQuerySucceededBroker,
		metricType: Counter,
		tags: map[string]string{
			metricsTagComponent: metricsComponentQuery,
		},
	},
	QueryLatencyBroker: {
		name:       scopeNameQueryLatencyBroker,
		metricType: Timer,
		tags: map[string]string{
			metricsTagComponent: metricsComponentQuery,
		},
	},
	SQLParsingLatencyBroker: {
		name:       scopeNameSQLParsingLatencyBroker,
		metricType: Timer,
		tags: map[string]string{
			metricsTagComponent: metricsComponentQuery,
		},
	},
	DataNodeQueryFailures: {
		name:       scopeNameDataNodeQueryFailures,
		metricType: Counter,
		tags: map[string]string{
			metricsTagComponent: metricsComponentQuery,
		},
	},
	TimeWaitedForDataNode: {
		name:       scopeNameTimeWaitedForDataNode,
		metricType: Timer,
		tags: map[string]string{
			metricsTagComponent: metricsComponentQuery,
		},
	},
	TimeSerDeDataNodeResponse: {
		name:       scopeNameTimeSerDeDataNodeResponse,
		metricType: Timer,
		tags: map[string]string{
			metricsTagComponent: metricsComponentQuery,
		},
	},
}

func (def *metricDefinition) init(rootScope tally.Scope) {
	switch def.metricType {
	case Counter:
		def.counter = rootScope.Tagged(def.tags).Counter(def.name)
	case Gauge:
		def.gauge = rootScope.Tagged(def.tags).Gauge(def.name)
	case Timer:
		def.timer = rootScope.Tagged(def.tags).Timer(def.name)
	}
}

// ReporterFactory manages reporters for different table and shards.
// If the corresponding metrics are not associated with any table
// or shard. It can use the root reporter.
type ReporterFactory struct {
	sync.RWMutex
	rootReporter *Reporter
	reporters    map[string]*Reporter
	reporterType ReporterType
}

// NewReporterFactory returns a new report factory.
func NewReporterFactory(rootScope tally.Scope, t ReporterType) *ReporterFactory {
	return &ReporterFactory{
		rootReporter: NewReporter(rootScope, t),
		reporters:    make(map[string]*Reporter),
		reporterType: t,
	}
}

// AddTableShard adds a reporter for the given table and shards. It should
// be called when bootstrap the table shards or shard ownership changes.
func (f *ReporterFactory) AddTableShard(tableName string, shardID int) {
	f.Lock()
	defer f.Unlock()
	key := fmt.Sprintf("%s_%d", tableName, shardID)
	_, ok := f.reporters[key]
	if !ok {
		f.reporters[key] = NewReporter(f.rootReporter.GetRootScope().Tagged(map[string]string{
			metricsTagTable: tableName,
			metricsTagShard: strconv.Itoa(shardID),
		}), f.reporterType)
	}
}

// DeleteTableShard deletes the reporter for the given table and shards. It should
// be called when the table shard no longer belongs to current node.
func (f *ReporterFactory) DeleteTableShard(tableName string, shardID int) {
	f.Lock()
	defer f.Unlock()
	key := fmt.Sprintf("%s_%d", tableName, shardID)
	delete(f.reporters, key)
}

// GetReporter returns reporter given tableName and shardID. If the corresponding
// reporter cannot be found. It will return the root scope.
func (f *ReporterFactory) GetReporter(tableName string, shardID int) *Reporter {
	f.RLock()
	defer f.RUnlock()
	key := fmt.Sprintf("%s_%d", tableName, shardID)
	reporter, ok := f.reporters[key]
	if ok {
		return reporter
	}
	return f.rootReporter
}

// GetRootReporter returns the root reporter.
func (f *ReporterFactory) GetRootReporter() *Reporter {
	return f.rootReporter
}

// Reset resets, used for test env only
func (f *ReporterFactory) Reset() *ReporterFactory {
	reporterType := ReporterTypeDataNode
	if f != nil {
		reporterType = f.reporterType
	}
	return NewReporterFactory(tally.NewTestScope("test", nil), reporterType)
}

// Reporter is the the interface used to report stats,
type Reporter struct {
	rootScope         tally.Scope
	offset            int
	cachedDefinitions []metricDefinition
}

// NewReporter returns a new reporter with supplied root scope.
func NewReporter(rootScope tally.Scope, t ReporterType) *Reporter {
	var (
		metricDefs map[MetricName]metricDefinition
		numMetrics int
		offset     int
	)

	switch t {
	case ReporterTypeDataNode:
		offset = 0
		numMetrics = int(DataNodeMetricNamesSentinel)
		metricDefs = dataNodeMetricsDefs
	case ReporterTypeBroker:
		offset = int(DataNodeMetricNamesSentinel)
		numMetrics = int(BrokerMetricNamesSentinel) - int(DataNodeMetricNamesSentinel)
		metricDefs = brokerMetricsDefs
	default:
		GetLogger().Panicf("Unknown reporter type: %d", t)
	}

	defs := make([]metricDefinition, numMetrics)
	for key, metricDefinition := range metricDefs {
		metricDefinition.init(rootScope)
		defs[int(key)-offset] = metricDefinition
	}
	return &Reporter{rootScope: rootScope, cachedDefinitions: defs, offset: offset}
}

// GetCounter returns the tally counter with corresponding tags.
func (r *Reporter) GetCounter(n MetricName) tally.Counter {
	def := r.cachedDefinitions[int(n)-r.offset]
	if def.metricType == Counter {
		return def.counter
	}
	GetLogger().Panicf("Cannot get counter given %d", n)
	return nil
}

// GetGauge returns the tally gauge with corresponding tags.
func (r *Reporter) GetGauge(n MetricName) tally.Gauge {
	def := r.cachedDefinitions[int(n)-r.offset]
	if def.metricType == Gauge {
		return def.gauge
	}
	GetLogger().Panicf("Cannot get gauge given %d", n)
	return nil
}

// GetTimer returns the tally timer with corresponding tags.
func (r *Reporter) GetTimer(n MetricName) tally.Timer {
	def := r.cachedDefinitions[int(n)-r.offset]
	if def.metricType == Timer {
		return def.timer
	}
	GetLogger().Panicf("Cannot get timer given %d", n)
	return nil
}

// GetChildCounter create tagged child counter from reporter
func (r *Reporter) GetChildCounter(tags map[string]string, n MetricName) tally.Counter {
	childScope := r.rootScope.Tagged(tags)
	def := r.cachedDefinitions[int(n)-r.offset]
	if def.metricType == Counter {
		return childScope.Tagged(def.tags).Counter(def.name)
	}
	GetLogger().Panicf("Cannot get child counter given %d", n)
	return nil
}

// GetChildGauge create tagged child gauge from reporter
func (r *Reporter) GetChildGauge(tags map[string]string, n MetricName) tally.Gauge {
	childScope := r.rootScope.Tagged(tags)
	def := r.cachedDefinitions[int(n)-r.offset]
	if def.metricType == Gauge {
		return childScope.Tagged(def.tags).Gauge(def.name)
	}
	GetLogger().Panicf("Cannot get child gauge given %d", n)
	return nil
}

// GetChildTimer create tagged child timer from reporter
func (r *Reporter) GetChildTimer(tags map[string]string, n MetricName) tally.Timer {
	childScope := r.rootScope.Tagged(tags)
	def := r.cachedDefinitions[int(n)-r.offset]
	if def.metricType == Timer {
		return childScope.Tagged(def.tags).Timer(def.name)
	}
	GetLogger().Panicf("Cannot get child timer given %d", n)
	return nil
}

// GetRootScope returns the root scope wrapped by this reporter.
func (r *Reporter) GetRootScope() tally.Scope {
	return r.rootScope
}<|MERGE_RESOLUTION|>--- conflicted
+++ resolved
@@ -130,7 +130,6 @@
 	DataNodeMetricNamesSentinel
 
 	// Broker metrics
-<<<<<<< HEAD
 	QueryReceivedBroker
 	QueryFailedBroker
 	QuerySucceededBroker
@@ -139,9 +138,7 @@
 	DataNodeQueryFailures
 	TimeWaitedForDataNode
 	TimeSerDeDataNodeResponse
-
-=======
->>>>>>> 8eb02b23
+  
 	BrokerMetricNamesSentinel
 )
 
