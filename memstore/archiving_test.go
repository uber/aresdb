--- conflicted
+++ resolved
@@ -134,19 +134,7 @@
 		shardMap[shardID].LiveStore.BackfillManager.LastRedoFile = 2
 		shardMap[shardID].LiveStore.BackfillManager.LastBatchOffset = 1
 		m.TableShards[table] = shardMap
-
-<<<<<<< HEAD
-		/*
-			archivingJob = &ArchivingJob{
-				tableName: table,
-				shardID:   shardID,
-				cutoff:    cutoff,
-				memStore:  m,
-			}
-		*/
-
-=======
->>>>>>> d1229e5d
+		
 		scheduler = newScheduler(m)
 		jobManager = scheduler.jobManagers[memCom.ArchivingJobType].(*archiveJobManager)
 	})
