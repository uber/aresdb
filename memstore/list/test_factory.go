//  Copyright (c) 2017-2018 Uber Technologies, Inc.
//
// Licensed under the Apache License, Version 2.0 (the "License");
// you may not use this file except in compliance with the License.
// You may obtain a copy of the License at
//
//     http://www.apache.org/licenses/LICENSE-2.0
//
// Unless required by applicable law or agreed to in writing, software
// distributed under the License is distributed on an "AS IS" BASIS,
// WITHOUT WARRANTIES OR CONDITIONS OF ANY KIND, either express or implied.
// See the License for the specific language governing permissions and
// limitations under the License.

package list

import (
	memCom "github.com/uber/aresdb/memstore/common"
	"github.com/uber/aresdb/memstore/tests"
	"github.com/uber/aresdb/utils"
	"sync"
)

var (
	testFactory = TestFactoryT{
		TestFactoryBase: tests.TestFactoryBase{
			RootPath:             "../../testing/data",
			FileSystem:           utils.OSFileSystem{},
			ToArchiveVectorParty: ToArrayArchiveVectorParty,
			ToLiveVectorParty:    ToArrayLiveVectorParty,
			ToVectorParty:        ToArrayVectorParty,
		},
	}
)

// TestFactoryT creates test objects from text file
type TestFactoryT struct {
	tests.TestFactoryBase
}

func GetFactory() TestFactoryT {
	return testFactory
}

func ToArrayArchiveVectorParty(vp memCom.VectorParty, locker sync.Locker) memCom.ArchiveVectorParty {
	return vp.(memCom.ArchiveVectorParty)
}

func ToArrayLiveVectorParty(vp memCom.VectorParty) memCom.LiveVectorParty {
	return vp.(memCom.LiveVectorParty)
}

func ToArrayVectorParty(rvp *tests.RawVectorParty, forLiveVP bool) (vp memCom.VectorParty, err error) {
	dataType := memCom.DataTypeFromString(rvp.DataType)
	if dataType == memCom.Unknown {
		return nil, utils.StackError(nil,
			"Unknown DataType when reading vector from file",
		)
	}

	if len(rvp.Values) != 0 && len(rvp.Values) != rvp.Length {
		return nil, utils.StackError(nil,
			"List values length %d is not as expected %d",
			len(rvp.Values),
			rvp.Length,
		)
	}

<<<<<<< HEAD
	vp := NewLiveVectorParty(rvp.Length, memCom.GetElementDataType(dataType), nil)
	vp.Allocate(false)
=======
	// array live party
	if forLiveVP {
		vp = NewLiveVectorParty(rvp.Length, dataType, nil)
		vp.Allocate(false)
		for i, row := range rvp.Values {
			val, err := memCom.ValueFromString(row, dataType)
			if err != nil {
				return nil, err
			}
			vp.SetDataValue(i, val, memCom.IgnoreCount)
		}
		return vp, nil
	}
>>>>>>> fc63cf56

	// array archive party
	var totalBytes int64
	values := make([]memCom.DataValue, rvp.Length)
	for i, row := range rvp.Values {
		if values[i], err = memCom.ValueFromString(row, dataType); err != nil {
			return nil, err
		}
		if values[i].Valid {
			reader := memCom.NewArrayValueReader(dataType, values[i].OtherVal)
			totalBytes += int64(memCom.CalculateListElementBytes(dataType, reader.GetLength()))
		}
	}

	vp = NewArchiveVectorParty(rvp.Length, dataType, totalBytes, &sync.RWMutex{})
	vp.Allocate(false)
	for i, val := range values {
		vp.SetDataValue(i, val, memCom.IgnoreCount)
	}
	return
}<|MERGE_RESOLUTION|>--- conflicted
+++ resolved
@@ -66,10 +66,6 @@
 		)
 	}
 
-<<<<<<< HEAD
-	vp := NewLiveVectorParty(rvp.Length, memCom.GetElementDataType(dataType), nil)
-	vp.Allocate(false)
-=======
 	// array live party
 	if forLiveVP {
 		vp = NewLiveVectorParty(rvp.Length, dataType, nil)
@@ -83,7 +79,6 @@
 		}
 		return vp, nil
 	}
->>>>>>> fc63cf56
 
 	// array archive party
 	var totalBytes int64
