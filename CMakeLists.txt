--- conflicted
+++ resolved
@@ -190,7 +190,6 @@
         VERBATIM
 )
 
-<<<<<<< HEAD
 add_custom_target(swagger-gen
         COMMAND swagger generate spec -o api/ui/swagger/swagger.json
         VERBATIM)
@@ -206,9 +205,7 @@
 if( NOT TARGET lib )
 add_custom_target(lib DEPENDS algorithm mem rdkafka::rdkafka)
 endif()
-=======
-add_custom_target(lib DEPENDS algorithm mem)
->>>>>>> 133d26ed
+
 string(REPLACE " " ";" ALL_GO_SRC_LIST ${ALL_GO_SRC})
 add_custom_target(aresd DEPENDS golang-dep lib ${ALL_GO_SRC_LIST}
         COMMAND go build -o bin/aresd
