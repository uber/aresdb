--- conflicted
+++ resolved
@@ -1,10 +1,5 @@
-<<<<<<< HEAD
-hash: 916601b23edab75e7688342129407cd60e00671d9ec43824c0cfafa063a7b653
-updated: 2019-05-28T22:52:00.463581-07:00
-=======
-hash: 3bd24de603553bd998469449edc8949c85a8aedefd3ef89e808b1ce79635718a
-updated: 2019-05-22T10:11:20.67057-07:00
->>>>>>> 6d9261d6
+hash: 0435958a34832a4097e77293f73e247f47a6812e4303ceaa7579db2a88eab4b7
+updated: 2019-05-29T17:53:56.345227-07:00
 imports:
 - name: github.com/abiosoft/ishell
   version: 0a6b1640e32638dd433ee7e57ec325a7bdd79561
@@ -24,15 +19,10 @@
   - quantile
 - name: github.com/bkaradzic/go-lz4
   version: 7224d8d8f27ef618c0a95f1ae69dbb0488abc33a
-<<<<<<< HEAD
 - name: github.com/cespare/xxhash
   version: 48099fad606eafc26e3a569fad19ff510fff4df6
-=======
 - name: github.com/cockroachdb/cmux
   version: 112f0506e7743d64a6eb8fedbcff13d9979bbf92
-- name: github.com/codahale/hdrhistogram
-  version: 3a0bb77429bd3a61596f5e8a3172445844342120
->>>>>>> 6d9261d6
 - name: github.com/confluentinc/confluent-kafka-go
   version: 213e7cd9dd311f2fb7586c02cb61b1b3aa5a5e48
   subpackages:
@@ -77,12 +67,6 @@
   - mvcc
   - mvcc/backend
   - mvcc/mvccpb
-<<<<<<< HEAD
-- name: github.com/couchbase/vellum
-  version: 462e86d8716b36a1397b30ef77fb11105065a232
-  subpackages:
-  - utf8
-=======
   - pkg/adt
   - pkg/contention
   - pkg/cors
@@ -129,7 +113,10 @@
   version: 97fdf19511ea361ae1c100dd393cc47f8dcfa1e1
   subpackages:
   - capnslog
->>>>>>> 6d9261d6
+- name: github.com/couchbase/vellum
+  version: 462e86d8716b36a1397b30ef77fb11105065a232
+  subpackages:
+  - utf8
 - name: github.com/curator-go/curator
   version: 8a961ea3b25229b9b328724b8b2059ab58c1d16b
 - name: github.com/DataDog/zstd
@@ -183,22 +170,16 @@
   - ptypes
   - ptypes/any
   - ptypes/duration
-<<<<<<< HEAD
   - ptypes/empty
-=======
->>>>>>> 6d9261d6
   - ptypes/struct
   - ptypes/timestamp
   - ptypes/wrappers
 - name: github.com/golang/snappy
   version: 553a641470496b2327abcac10b36396bd98e45c9
-<<<<<<< HEAD
+- name: github.com/google/btree
+  version: 925471ac9e2131377a91e1595defec898166fe49
 - name: github.com/google/uuid
   version: c2e93f3ae59f2904160ceaab466009f965df46d6
-=======
-- name: github.com/google/btree
-  version: 925471ac9e2131377a91e1595defec898166fe49
->>>>>>> 6d9261d6
 - name: github.com/gorilla/handlers
   version: ac6d24f88de4584385a0cb3a88f953d08a2f7a05
 - name: github.com/gorilla/mux
@@ -225,7 +206,6 @@
   - json/token
 - name: github.com/inconshreveable/mousetrap
   version: 76626ae9c91c4f2a10f34cad8ce83ea42c93bb75
-<<<<<<< HEAD
 - name: github.com/jhump/protoreflect
   version: e0795ed1d1ada047d01e90243863def21db467fc
   subpackages:
@@ -234,10 +214,8 @@
   - desc/protoparse
   - dynamic
   - internal
-=======
 - name: github.com/jonboulle/clockwork
   version: 2eee05ed794112d45db504eb05aa693efd2b8b09
->>>>>>> 6d9261d6
 - name: github.com/m3db/m3
   version: 4d4c1dfc11c7996f2017879d982b1b0907d96e08
   subpackages:
@@ -310,9 +288,16 @@
 - name: github.com/m3db/m3x
   version: b66c9c466c4726e3c9b47b1f837abbbe0f14be81
   subpackages:
+  - checked
+  - close
+  - context
+  - ident
   - instrument
   - log
+  - pool
   - process
+  - resource
+  - watch
 - name: github.com/m3db/pilosa
   version: ac8920c6e1abe06e2b0a3deba79a9910c39700e6
   subpackages:
@@ -464,11 +449,7 @@
 - name: github.com/uber-go/atomic
   version: df976f2515e274675050de7b3f42545de80594fd
 - name: github.com/uber-go/tally
-<<<<<<< HEAD
   version: 24c699f78afd17db5aac42f83c1c5cad70254294
-=======
-  version: f331b65108ed41d0a83a6ce650c1ea9c0fe2878f
->>>>>>> 6d9261d6
   subpackages:
   - m3
   - m3/customtransports
@@ -616,5 +597,5 @@
 - name: gopkg.in/validator.v2
   version: 135c24b11c19e52befcae2ec3fca5d9b78c4e98e
 - name: gopkg.in/yaml.v2
-  version: 51d6538a90f86fe93ac480b35f37b2be17fef232
+  version: 5420a8b6744d3b0345ab293f6fcba19c978f1183
 testImports: []