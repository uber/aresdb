//  Copyright (c) 2017-2018 Uber Technologies, Inc.
//
// Licensed under the Apache License, Version 2.0 (the "License");
// you may not use this file except in compliance with the License.
// You may obtain a copy of the License at
//
//     http://www.apache.org/licenses/LICENSE-2.0
//
// Unless required by applicable law or agreed to in writing, software
// distributed under the License is distributed on an "AS IS" BASIS,
// WITHOUT WARRANTIES OR CONDITIONS OF ANY KIND, either express or implied.
// See the License for the specific language governing permissions and
// limitations under the License.

package broker

import (
	"context"
	"github.com/uber/aresdb/broker/common"
	"github.com/uber/aresdb/cluster/topology"
	dataCli "github.com/uber/aresdb/datanode/client"
	memCom "github.com/uber/aresdb/memstore/common"
	queryCom "github.com/uber/aresdb/query/common"
	"net/http"
)

// NewQueryExecutor creates a new QueryExecutor
func NewQueryExecutor(tsr memCom.TableSchemaReader, topo topology.Topology, client dataCli.DataNodeQueryClient) common.QueryExecutor {
	return &queryExecutorImpl{
		tableSchemaReader: tsr,
		topo:              topo,
		dataNodeClient:    client,
	}
}

// queryExecutorImpl will be reused across all queries
type queryExecutorImpl struct {
	tableSchemaReader memCom.TableSchemaReader
	topo              topology.Topology
	dataNodeClient    dataCli.DataNodeQueryClient
}

<<<<<<< HEAD
func (qe *queryExecutorImpl) Execute(ctx context.Context, requestID string, aql *queryCom.AQLQuery, w http.ResponseWriter) (err error) {
	// TODO: add timeout

	// compile
	qc := NewQueryContext(aql, w)
	qc.RequestID = requestID
=======
func (qe *queryExecutorImpl) Execute(ctx context.Context, aql *queryCom.AQLQuery, returnHLLBinary bool, w http.ResponseWriter) (err error) {
	// TODO: add timeout

	// compile
	qc := NewQueryContext(aql, returnHLLBinary, w)
>>>>>>> f25da263
	qc.Compile(qe.tableSchemaReader)
	if qc.Error != nil {
		err = qc.Error
		return
	}

	// execute
	var queryPlan common.QueryPlan
	if qc.IsNonAggregationQuery {
		queryPlan, err = NewNonAggQueryPlan(qc, qe.topo, qe.dataNodeClient)
	} else {
		queryPlan, err = NewAggQueryPlan(qc, qe.topo, qe.dataNodeClient)
	}
	if err != nil {
		return
	}

	return queryPlan.Execute(ctx, w)
}<|MERGE_RESOLUTION|>--- conflicted
+++ resolved
@@ -40,20 +40,11 @@
 	dataNodeClient    dataCli.DataNodeQueryClient
 }
 
-<<<<<<< HEAD
-func (qe *queryExecutorImpl) Execute(ctx context.Context, requestID string, aql *queryCom.AQLQuery, w http.ResponseWriter) (err error) {
-	// TODO: add timeout
-
-	// compile
-	qc := NewQueryContext(aql, w)
-	qc.RequestID = requestID
-=======
-func (qe *queryExecutorImpl) Execute(ctx context.Context, aql *queryCom.AQLQuery, returnHLLBinary bool, w http.ResponseWriter) (err error) {
+func (qe *queryExecutorImpl) Execute(ctx context.Context, requestID string, aql *queryCom.AQLQuery, returnHLLBinary bool, w http.ResponseWriter) (err error) {
 	// TODO: add timeout
 
 	// compile
 	qc := NewQueryContext(aql, returnHLLBinary, w)
->>>>>>> f25da263
 	qc.Compile(qe.tableSchemaReader)
 	if qc.Error != nil {
 		err = qc.Error
