//  Copyright (c) 2017-2018 Uber Technologies, Inc.
//
// Licensed under the Apache License, Version 2.0 (the "License");
// you may not use this file except in compliance with the License.
// You may obtain a copy of the License at
//
//     http://www.apache.org/licenses/LICENSE-2.0
//
// Unless required by applicable law or agreed to in writing, software
// distributed under the License is distributed on an "AS IS" BASIS,
// WITHOUT WARRANTIES OR CONDITIONS OF ANY KIND, either express or implied.
// See the License for the specific language governing permissions and
// limitations under the License.

package common

import (
	"context"
	memCom "github.com/uber/aresdb/memstore/common"
	queryCom "github.com/uber/aresdb/query/common"
	"net/http"
)

// SchemaManager keeps table schema from all namespaces in current ENV up to date
type SchemaManager interface {
	// Run initializes all schema and starts jobs to sync from controller
	Run()
	// GetTable gets schema by namespace and table name
	GetTableSchemaReader(namespace string) (memCom.TableSchemaReader, error)
}

// QueryExecutor defines query executor
type QueryExecutor interface {
	// Execute executes query and flush result to connection
<<<<<<< HEAD
	Execute(ctx context.Context, requestID string, aql *queryCom.AQLQuery, w http.ResponseWriter) (err error)
=======
	Execute(ctx context.Context, aql *queryCom.AQLQuery, returnHLLBinary bool, w http.ResponseWriter) (err error)
}

type QueryPlan interface {
	Execute(ctx context.Context, w http.ResponseWriter) (err error)
>>>>>>> f25da263
}

// BlockingPlanNode defines query plan nodes that waits for children to finish
type BlockingPlanNode interface {
	Execute(ctx context.Context) (queryCom.AQLQueryResult, error)
	Children() []BlockingPlanNode
	Add(...BlockingPlanNode)
}

type MergeNode interface {
	BlockingPlanNode
	AggType() AggType
}<|MERGE_RESOLUTION|>--- conflicted
+++ resolved
@@ -32,15 +32,11 @@
 // QueryExecutor defines query executor
 type QueryExecutor interface {
 	// Execute executes query and flush result to connection
-<<<<<<< HEAD
 	Execute(ctx context.Context, requestID string, aql *queryCom.AQLQuery, w http.ResponseWriter) (err error)
-=======
-	Execute(ctx context.Context, aql *queryCom.AQLQuery, returnHLLBinary bool, w http.ResponseWriter) (err error)
 }
 
 type QueryPlan interface {
 	Execute(ctx context.Context, w http.ResponseWriter) (err error)
->>>>>>> f25da263
 }
 
 // BlockingPlanNode defines query plan nodes that waits for children to finish
