--- conflicted
+++ resolved
@@ -1,8 +1,6 @@
 #!/usr/bin/env bash
 set -ex
 
-<<<<<<< HEAD
-=======
 if [ -f "lib/.cached_commit" ]; then
   cachedLibCommit=$(cat lib/.cached_commit)
 fi
@@ -28,7 +26,6 @@
   find gtest -type f -exec touch {} +
 fi
 
->>>>>>> 8da2088f
 # run test-cuda in host mode
 make test-cuda -j
 
