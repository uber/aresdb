--- conflicted
+++ resolved
@@ -175,47 +175,6 @@
 		Ω(err).Should(BeNil())
 	})
 
-<<<<<<< HEAD
-=======
-	ginkgo.It("should fail for bad version", func() {
-		oldTable := common.Table{
-			Name: "testTable",
-			Columns: []common.Column{
-				{
-					Name: "col1",
-					Type: "Uint32",
-				},
-			},
-			PrimaryKeyColumns:    []int{0},
-			IsFactTable:          true,
-			ArchivingSortColumns: []int{1},
-			Version:              0,
-		}
-		newTable := common.Table{
-			Name: "testTable",
-			Columns: []common.Column{
-				{
-					Name: "col1",
-					Type: "Uint32",
-				},
-				{
-					Name: "col2",
-					Type: "Uint32",
-				},
-			},
-			PrimaryKeyColumns:    []int{0},
-			IsFactTable:          true,
-			ArchivingSortColumns: []int{1},
-			Version:              0,
-		}
-		validator := NewTableSchameValidator()
-		validator.SetNewTable(newTable)
-		validator.SetOldTable(oldTable)
-		err := validator.Validate()
-		Ω(err).Should(Equal(ErrIllegalSchemaVersion))
-	})
-
->>>>>>> 5a937e3d
 	ginkgo.It("should fail for name change", func() {
 		oldTable := common.Table{
 			Name: "testTable",
