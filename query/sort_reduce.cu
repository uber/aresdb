//  Copyright (c) 2017-2018 Uber Technologies, Inc.
//
// Licensed under the Apache License, Version 2.0 (the "License");
// you may not use this file except in compliance with the License.
// You may obtain a copy of the License at
//
//     http://www.apache.org/licenses/LICENSE-2.0
//
// Unless required by applicable law or agreed to in writing, software
// distributed under the License is distributed on an "AS IS" BASIS,
// WITHOUT WARRANTIES OR CONDITIONS OF ANY KIND, either express or implied.
// See the License for the specific language governing permissions and
// limitations under the License.

#include <thrust/iterator/zip_iterator.h>
#include <thrust/iterator/discard_iterator.h>
#include <thrust/transform.h>
#include <cstring>
#include <algorithm>
#include <exception>
#include "query/algorithm.hpp"
#include "query/iterator.hpp"
#include "query/time_series_aggregate.h"

CGoCallResHandle Sort(DimensionColumnVector keys,
                      int length,
                      void *cudaStream,
                      int device) {
  CGoCallResHandle resHandle = {nullptr, nullptr};
  try {
#ifdef RUN_ON_DEVICE
    cudaSetDevice(device);
#endif
<<<<<<< HEAD
    ares::sort(keys, values, valueBytes, length,
        reinterpret_cast<cudaStream_t>(cudaStream));
=======
    ares::sort(keys, length, cudaStream);
>>>>>>> af8031f0
    CheckCUDAError("Sort");
  }
  catch (std::exception &e) {
    std::cerr << "Exception happend when doing Sort:" << e.what()
              << std::endl;
    resHandle.pStrErr = strdup(e.what());
  }
  return resHandle;
}

CGoCallResHandle Reduce(DimensionColumnVector inputKeys,
                        uint8_t *inputValues,
                        DimensionColumnVector outputKeys,
                        uint8_t *outputValues,
                        int valueBytes,
                        int length,
                        AggregateFunction aggFunc,
                        void *stream,
                        int device) {
  CGoCallResHandle resHandle = {nullptr, nullptr};
  try {
#ifdef RUN_ON_DEVICE
    cudaSetDevice(device);
#endif
    cudaStream_t cudaStream = reinterpret_cast<cudaStream_t>(stream);
    resHandle.res = reinterpret_cast<void *>(ares::reduce(inputKeys,
                                                          inputValues,
                                                          outputKeys,
                                                          outputValues,
                                                          valueBytes,
                                                          length,
                                                          aggFunc,
                                                          cudaStream));
    CheckCUDAError("Reduce");
    return resHandle;
  }
  catch (std::exception &e) {
    std::cerr << "Exception happend when doing Reduce:" << e.what()
              << std::endl;
    resHandle.pStrErr = strdup(e.what());
  }
  return resHandle;
}

namespace ares {

<<<<<<< HEAD
template<typename ValueType>
void sortInternal(DimensionColumnVector vector,
                  ValueType values,
                  int length,
                  cudaStream_t cudaStream) {
  DimensionHashIterator hashIter(vector.DimValues,
                                 vector.IndexVector,
                                 vector.NumDimsPerDimWidth,
                                 vector.VectorCapacity);
  thrust::copy(GET_EXECUTION_POLICY(cudaStream),
               hashIter,
               hashIter + length,
               vector.HashValues);
  thrust::stable_sort_by_key(GET_EXECUTION_POLICY(cudaStream),
                             vector.HashValues,
                             vector.HashValues + length,
                             vector.IndexVector);
}

// sort based on DimensionColumnVector
void sort(DimensionColumnVector keys,
          uint8_t *values,
          int valueBytes,
          int length,
          cudaStream_t cudaStream) {
  switch (valueBytes) {
#define  SORT_INTERNAL(ValueType) \
      sortInternal<ValueType>(keys, reinterpret_cast<ValueType>(values), \
                               length, cudaStream); \
      break;

    case 4:
      SORT_INTERNAL(uint32_t *)
    case 8:
      SORT_INTERNAL(uint64_t *)
    default:throw std::invalid_argument("ValueBytes is invalid");
  }
}

=======
// sort based on DimensionColumnVector
void sort(DimensionColumnVector keys,
          int length,
          void *cudaStream) {
  DimensionHashIterator hashIter(keys.DimValues,
                                 keys.IndexVector,
                                 keys.NumDimsPerDimWidth,
                                 keys.VectorCapacity);
#ifdef RUN_ON_DEVICE
  thrust::copy(thrust::cuda::par.on(reinterpret_cast<cudaStream_t>(cudaStream)),
               hashIter, hashIter + length, keys.HashValues);
  thrust::stable_sort_by_key(
      thrust::cuda::par.on(reinterpret_cast<cudaStream_t>(cudaStream)),
      keys.HashValues, keys.HashValues + length, keys.IndexVector);
#else
  thrust::copy(thrust::host,
               hashIter,
               hashIter + length,
               keys.HashValues);
  thrust::stable_sort_by_key(thrust::host,
                             keys.HashValues,
                             keys.HashValues + length,
                             keys.IndexVector);
#endif
}

>>>>>>> af8031f0
template<typename Value, typename AggFunc>
int reduceInternal(uint64_t *inputHashValues, uint32_t *inputIndexVector,
                   uint8_t *inputValues, uint64_t *outputHashValues,
                   uint32_t *outputIndexVector, uint8_t *outputValues,
                   int length, cudaStream_t cudaStream) {
  thrust::equal_to<uint64_t> binaryPred;
  AggFunc aggFunc;
  ReduceByHashFunctor<AggFunc> reduceFunc(aggFunc);
  auto zippedInputIter = thrust::make_zip_iterator(thrust::make_tuple(
      inputIndexVector,
      thrust::make_permutation_iterator(reinterpret_cast<Value *>(inputValues),
                                        inputIndexVector)));
  auto zippedOutputIter = thrust::make_zip_iterator(thrust::make_tuple(
      outputIndexVector, reinterpret_cast<Value *>(outputValues)));
  auto resEnd = thrust::reduce_by_key(GET_EXECUTION_POLICY(cudaStream),
                                      inputHashValues,
                                      inputHashValues + length,
                                      zippedInputIter,
                                      thrust::make_discard_iterator(),
                                      zippedOutputIter,
                                      binaryPred,
                                      reduceFunc);
  return thrust::get<1>(resEnd) - zippedOutputIter;
}

struct rolling_avg {
  typedef uint64_t first_argument_type;
  typedef uint64_t second_argument_type;
  typedef uint64_t result_type;

  __host__  __device__ uint64_t operator()(
      uint64_t lhs, uint64_t rhs) const {
    uint32_t lCount = lhs >> 32;
    uint32_t rCount = rhs >> 32;
    uint32_t totalCount = lCount + rCount;
    if (totalCount == 0) {
      return 0;
    }

    uint64_t res = 0;
    *(reinterpret_cast<uint32_t *>(&res) + 1) = totalCount;
    // do division first to avoid overflow.
    *reinterpret_cast<float_t*>(&res) =
        *reinterpret_cast<float_t*>(&lhs) / totalCount * lCount +
        *reinterpret_cast<float_t*>(&rhs) / totalCount * rCount;
    return res;
  }
};

int bindValueAndAggFunc(uint64_t *inputHashValues,
                        uint32_t *inputIndexVector,
                        uint8_t *inputValues,
                        uint64_t *outputHashValues,
                        uint32_t *outputIndexVector,
                        uint8_t *outputValues,
                        int valueBytes,
                        int length,
                        AggregateFunction aggFunc,
                        cudaStream_t cudaStream) {
  switch (aggFunc) {
    #define REDUCE_INTERNAL(ValueType, AggFunc) \
      return reduceInternal< ValueType, AggFunc >( \
            inputHashValues, \
            inputIndexVector, \
            inputValues, \
            outputHashValues, \
            outputIndexVector, \
            outputValues, \
            length, \
            cudaStream);

    case AGGR_SUM_UNSIGNED:
      if (valueBytes == 4) {
        REDUCE_INTERNAL(uint32_t, thrust::plus<uint32_t>)
      } else {
        REDUCE_INTERNAL(uint64_t, thrust::plus<uint64_t>)
      }
    case AGGR_SUM_SIGNED:
      if (valueBytes == 4) {
        REDUCE_INTERNAL(int32_t, thrust::plus<int32_t>)
      } else {
        REDUCE_INTERNAL(int64_t, thrust::plus<int64_t>)
      }
    case AGGR_SUM_FLOAT:
      if (valueBytes == 4) {
        REDUCE_INTERNAL(float_t, thrust::plus<float_t>)
      } else {
        REDUCE_INTERNAL(double_t, thrust::plus<double_t>)
      }
    case AGGR_MIN_UNSIGNED:
      REDUCE_INTERNAL(uint32_t, thrust::minimum<uint32_t>)
    case AGGR_MIN_SIGNED:
      REDUCE_INTERNAL(int32_t, thrust::minimum<int32_t>)
    case AGGR_MIN_FLOAT:
      REDUCE_INTERNAL(float_t, thrust::minimum<float_t>)
    case AGGR_MAX_UNSIGNED:
      REDUCE_INTERNAL(uint32_t, thrust::maximum<uint32_t>)
    case AGGR_MAX_SIGNED:
      REDUCE_INTERNAL(int32_t, thrust::maximum<int32_t>)
    case AGGR_MAX_FLOAT:
      REDUCE_INTERNAL(float_t, thrust::maximum<float_t>)
    case AGGR_AVG_FLOAT:
      REDUCE_INTERNAL(uint64_t, rolling_avg)
    default:
      throw std::invalid_argument("Unsupported aggregation function type");
  }
}

int reduce(DimensionColumnVector inputKeys, uint8_t *inputValues,
           DimensionColumnVector outputKeys, uint8_t *outputValues,
           int valueBytes, int length, AggregateFunction aggFunc,
           cudaStream_t cudaStream) {
  int outputLength = bindValueAndAggFunc(
      inputKeys.HashValues,
      inputKeys.IndexVector,
      inputValues,
      outputKeys.HashValues,
      outputKeys.IndexVector,
      outputValues,
      valueBytes,
      length,
      aggFunc,
      cudaStream);
  DimensionColumnPermutateIterator iterIn(
      inputKeys.DimValues, outputKeys.IndexVector, inputKeys.VectorCapacity,
      outputLength, inputKeys.NumDimsPerDimWidth);
  DimensionColumnOutputIterator iterOut(outputKeys.DimValues,
                                        inputKeys.VectorCapacity, outputLength,
                                        inputKeys.NumDimsPerDimWidth);

  int numDims = 0;
  for (int i = 0; i < NUM_DIM_WIDTH; i++) {
    numDims += inputKeys.NumDimsPerDimWidth[i];
  }
  // copy dim values into output
  thrust::copy(GET_EXECUTION_POLICY(cudaStream),
      iterIn, iterIn + numDims * 2 * outputLength, iterOut);
  return outputLength;
}

}  // namespace ares<|MERGE_RESOLUTION|>--- conflicted
+++ resolved
@@ -31,12 +31,8 @@
 #ifdef RUN_ON_DEVICE
     cudaSetDevice(device);
 #endif
-<<<<<<< HEAD
-    ares::sort(keys, values, valueBytes, length,
-        reinterpret_cast<cudaStream_t>(cudaStream));
-=======
-    ares::sort(keys, length, cudaStream);
->>>>>>> af8031f0
+    ares::sort(keys, length, 
+               reinterpret_cast<cudaStream_t>(cudaStream));
     CheckCUDAError("Sort");
   }
   catch (std::exception &e) {
@@ -82,75 +78,25 @@
 }
 
 namespace ares {
-
-<<<<<<< HEAD
-template<typename ValueType>
-void sortInternal(DimensionColumnVector vector,
-                  ValueType values,
-                  int length,
-                  cudaStream_t cudaStream) {
-  DimensionHashIterator hashIter(vector.DimValues,
-                                 vector.IndexVector,
-                                 vector.NumDimsPerDimWidth,
-                                 vector.VectorCapacity);
-  thrust::copy(GET_EXECUTION_POLICY(cudaStream),
-               hashIter,
-               hashIter + length,
-               vector.HashValues);
-  thrust::stable_sort_by_key(GET_EXECUTION_POLICY(cudaStream),
-                             vector.HashValues,
-                             vector.HashValues + length,
-                             vector.IndexVector);
-}
-
-// sort based on DimensionColumnVector
-void sort(DimensionColumnVector keys,
-          uint8_t *values,
-          int valueBytes,
-          int length,
-          cudaStream_t cudaStream) {
-  switch (valueBytes) {
-#define  SORT_INTERNAL(ValueType) \
-      sortInternal<ValueType>(keys, reinterpret_cast<ValueType>(values), \
-                               length, cudaStream); \
-      break;
-
-    case 4:
-      SORT_INTERNAL(uint32_t *)
-    case 8:
-      SORT_INTERNAL(uint64_t *)
-    default:throw std::invalid_argument("ValueBytes is invalid");
-  }
-}
-
-=======
+  
 // sort based on DimensionColumnVector
 void sort(DimensionColumnVector keys,
           int length,
-          void *cudaStream) {
+          cudaStream_t cudaStream) {
   DimensionHashIterator hashIter(keys.DimValues,
                                  keys.IndexVector,
                                  keys.NumDimsPerDimWidth,
                                  keys.VectorCapacity);
-#ifdef RUN_ON_DEVICE
-  thrust::copy(thrust::cuda::par.on(reinterpret_cast<cudaStream_t>(cudaStream)),
-               hashIter, hashIter + length, keys.HashValues);
-  thrust::stable_sort_by_key(
-      thrust::cuda::par.on(reinterpret_cast<cudaStream_t>(cudaStream)),
-      keys.HashValues, keys.HashValues + length, keys.IndexVector);
-#else
-  thrust::copy(thrust::host,
+  thrust::copy(GET_EXECUTION_POLICY(cudaStream),
                hashIter,
                hashIter + length,
                keys.HashValues);
-  thrust::stable_sort_by_key(thrust::host,
+  thrust::stable_sort_by_key(GET_EXECUTION_POLICY(cudaStream),
                              keys.HashValues,
                              keys.HashValues + length,
                              keys.IndexVector);
-#endif
-}
-
->>>>>>> af8031f0
+}
+
 template<typename Value, typename AggFunc>
 int reduceInternal(uint64_t *inputHashValues, uint32_t *inputIndexVector,
                    uint8_t *inputValues, uint64_t *outputHashValues,
