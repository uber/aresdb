language: go
sudo: required
go:
    - "1.9"
env:
  global:
    - CUDA_VERSION="10.0"
    - CUDA_PKG_VERSION="130-1"
    - CUDA_PKG=cuda-repo-ubuntu1404_${CUDA_VERSION}.${CUDA_PKG_VERSION}_amd64.deb
    - CUDA_LIB_LOCAL=${HOME}/cuda_lib_${CUDA_VERSION}
    - CUDA_HOME=${CUDA_LIB_LOCAL}
    - PATH=${CUDA_HOME}/bin:${GOPATH}/bin:${CUDA_HOME}/nvvm/bin:${PATH}
    - LD_LIBRARY_PATH=${CUDA_HOME}/lib64:${TRAVIS_HOME}/gopath/src/github.com/uber/aresdb/lib
    - NVCCFLAGS="-ldir ${CUDA_HOME}/nvvm/libdevice -noprof -I ${CUDA_HOME}/include/ -L ${CUDA_HOME}/lib64"
<<<<<<< HEAD
    - GTEST_ROOT=./build/googletest
    - PKG_CONFIG_PATH=${LD_LIBRARY_PATH}/pkgconfig:${PKG_CONFIG_PATH}
cache: 
=======
cache:
>>>>>>> 133d26ed
  directories:
    - lib
    - gtest
    - $CUDA_LIB_LOCAL

# safelist
branches:
  only:
    - master
install:
  - rm -rf ./build && mkdir -p build
  - .travis/install_clang_tools.sh
  - ./build/cmake/bin/cmake .
  - .travis/install_cuda.sh
  - .travis/install_golang_tools.sh
script:
  - make lint
  - make travis
after_success:
  # generate coverage output file
  - gover . coverage.txt
  # send to codecov.io
  - bash <(curl -s https://codecov.io/bash)
after_script:
  - .travis/cleanup.sh<|MERGE_RESOLUTION|>--- conflicted
+++ resolved
@@ -12,13 +12,9 @@
     - PATH=${CUDA_HOME}/bin:${GOPATH}/bin:${CUDA_HOME}/nvvm/bin:${PATH}
     - LD_LIBRARY_PATH=${CUDA_HOME}/lib64:${TRAVIS_HOME}/gopath/src/github.com/uber/aresdb/lib
     - NVCCFLAGS="-ldir ${CUDA_HOME}/nvvm/libdevice -noprof -I ${CUDA_HOME}/include/ -L ${CUDA_HOME}/lib64"
-<<<<<<< HEAD
     - GTEST_ROOT=./build/googletest
     - PKG_CONFIG_PATH=${LD_LIBRARY_PATH}/pkgconfig:${PKG_CONFIG_PATH}
-cache: 
-=======
 cache:
->>>>>>> 133d26ed
   directories:
     - lib
     - gtest
