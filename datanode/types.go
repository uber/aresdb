--- conflicted
+++ resolved
@@ -72,7 +72,12 @@
 
 	// InstrumentOptions returns the instrumentation options.
 	InstrumentOptions() utils.Options
-<<<<<<< HEAD
+
+	// Options returns bootstrap options
+	BootstrapOptions() bootstrap.Options
+
+	// SetBootstrapOptions sets bootstrap options
+	SetBootstrapOptions(options bootstrap.Options) Options
 }
 
 // BootStrapToken used to Acqure/Release token during data purge operations
@@ -83,12 +88,4 @@
 	AcquireToken(table string, shard uint32) bool
 	// Call ReleaseToken wheneven you call AcquireToken with true return value to release token
 	ReleaseToken(table string, shard uint32)
-=======
-
-	// Options returns bootstrap options
-	BootstrapOptions() bootstrap.Options
-
-	// SetBootstrapOptions sets bootstrap options
-	SetBootstrapOptions(options bootstrap.Options) Options
->>>>>>> 2593f6ec
 }