--- conflicted
+++ resolved
@@ -26,7 +26,6 @@
 	"google.golang.org/grpc/test/bufconn"
 	"net"
 	"time"
-	"github.com/uber/aresdb/utils"
 )
 
 const bufSize = 1024 * 1024
@@ -80,13 +79,7 @@
 	})
 
 	ginkgo.AfterEach(func() {
-<<<<<<< HEAD
-
-		utils.SetClockImplementation(time.Now)
-
-=======
 		utils.ResetClockImplementation()
->>>>>>> a488804e
 		testServer.Stop()
 		listener.Close()
 		utils.ResetClockImplementation()
